/*
 * Copyright 1997 Sean Eric Fagan
 *
 * Redistribution and use in source and binary forms, with or without
 * modification, are permitted provided that the following conditions
 * are met:
 * 1. Redistributions of source code must retain the above copyright
 *    notice, this list of conditions and the following disclaimer.
 * 2. Redistributions in binary form must reproduce the above copyright
 *    notice, this list of conditions and the following disclaimer in the
 *    documentation and/or other materials provided with the distribution.
 * 3. All advertising materials mentioning features or use of this software
 *    must display the following acknowledgement:
 *	This product includes software developed by Sean Eric Fagan
 * 4. Neither the name of the author may be used to endorse or promote
 *    products derived from this software without specific prior written
 *    permission.
 *
 * THIS SOFTWARE IS PROVIDED BY THE AUTHOR AND CONTRIBUTORS ``AS IS'' AND
 * ANY EXPRESS OR IMPLIED WARRANTIES, INCLUDING, BUT NOT LIMITED TO, THE
 * IMPLIED WARRANTIES OF MERCHANTABILITY AND FITNESS FOR A PARTICULAR PURPOSE
 * ARE DISCLAIMED.  IN NO EVENT SHALL THE AUTHOR OR CONTRIBUTORS BE LIABLE
 * FOR ANY DIRECT, INDIRECT, INCIDENTAL, SPECIAL, EXEMPLARY, OR CONSEQUENTIAL
 * DAMAGES (INCLUDING, BUT NOT LIMITED TO, PROCUREMENT OF SUBSTITUTE GOODS
 * OR SERVICES; LOSS OF USE, DATA, OR PROFITS; OR BUSINESS INTERRUPTION)
 * HOWEVER CAUSED AND ON ANY THEORY OF LIABILITY, WHETHER IN CONTRACT, STRICT
 * LIABILITY, OR TORT (INCLUDING NEGLIGENCE OR OTHERWISE) ARISING IN ANY WAY
 * OUT OF THE USE OF THIS SOFTWARE, EVEN IF ADVISED OF THE POSSIBILITY OF
 * SUCH DAMAGE.
 */

#include <sys/cdefs.h>
__FBSDID("$FreeBSD$");

/*
 * This file has routines used to print out system calls and their
 * arguments.
 */

#include <sys/capsicum.h>
#include <sys/types.h>
#include <sys/event.h>
#include <sys/ioccom.h>
#include <sys/mount.h>
#include <sys/ptrace.h>
#include <sys/resource.h>
#include <sys/socket.h>
#include <sys/stat.h>
#include <sys/un.h>
#include <sys/wait.h>
#include <machine/sysarch.h>
#include <netinet/in.h>
#include <arpa/inet.h>

#include <assert.h>
#include <ctype.h>
#include <err.h>
#include <fcntl.h>
#include <poll.h>
#include <signal.h>
#include <stdbool.h>
#include <stdio.h>
#include <stdlib.h>
#include <string.h>
#include <sysdecode.h>
#include <unistd.h>
#include <vis.h>

#include <contrib/cloudabi/cloudabi_types_common.h>

#include "truss.h"
#include "extern.h"
#include "syscall.h"

/*
 * This should probably be in its own file, sorted alphabetically.
 */
static struct syscall decoded_syscalls[] = {
	/* Native ABI */
<<<<<<< HEAD
=======
	{ .name = "__acl_aclcheck_fd", .ret_type = 1, .nargs = 3,
	  .args = { { Int, 0 }, { Acltype, 1 }, { Ptr, 2 } } },
	{ .name = "__acl_aclcheck_file", .ret_type = 1, .nargs = 3,
	  .args = { { Name, 0 }, { Acltype, 1 }, { Ptr, 2 } } },
	{ .name = "__acl_aclcheck_link", .ret_type = 1, .nargs = 3,
	  .args = { { Name, 0 }, { Acltype, 1 }, { Ptr, 2 } } },
	{ .name = "__acl_delete_fd", .ret_type = 1, .nargs = 2,
	  .args = { { Int, 0 }, { Acltype, 1 } } },
	{ .name = "__acl_delete_file", .ret_type = 1, .nargs = 2,
	  .args = { { Name, 0 }, { Acltype, 1 } } },
	{ .name = "__acl_delete_link", .ret_type = 1, .nargs = 2,
	  .args = { { Name, 0 }, { Acltype, 1 } } },
	{ .name = "__acl_get_fd", .ret_type = 1, .nargs = 3,
	  .args = { { Int, 0 }, { Acltype, 1 }, { Ptr, 2 } } },
	{ .name = "__acl_get_file", .ret_type = 1, .nargs = 3,
	  .args = { { Name, 0 }, { Acltype, 1 }, { Ptr, 2 } } },
	{ .name = "__acl_get_link", .ret_type = 1, .nargs = 3,
	  .args = { { Name, 0 }, { Acltype, 1 }, { Ptr, 2 } } },
	{ .name = "__acl_set_fd", .ret_type = 1, .nargs = 3,
	  .args = { { Int, 0 }, { Acltype, 1 }, { Ptr, 2 } } },
	{ .name = "__acl_set_file", .ret_type = 1, .nargs = 3,
	  .args = { { Name, 0 }, { Acltype, 1 }, { Ptr, 2 } } },
	{ .name = "__acl_set_link", .ret_type = 1, .nargs = 3,
	  .args = { { Name, 0 }, { Acltype, 1 }, { Ptr, 2 } } },
>>>>>>> 5062b8b9
	{ .name = "__cap_rights_get", .ret_type = 1, .nargs = 3,
	  .args = { { Int, 0 }, { Int, 1 }, { CapRights | OUT, 2 } } },
	{ .name = "__getcwd", .ret_type = 1, .nargs = 2,
	  .args = { { Name | OUT, 0 }, { Int, 1 } } },
	{ .name = "_umtx_op", .ret_type = 1, .nargs = 5,
	  .args = { { Ptr, 0 }, { Umtxop, 1 }, { LongHex, 2 }, { Ptr, 3 },
		    { Ptr, 4 } } },
	{ .name = "accept", .ret_type = 1, .nargs = 3,
	  .args = { { Int, 0 }, { Sockaddr | OUT, 1 }, { Ptr | OUT, 2 } } },
	{ .name = "access", .ret_type = 1, .nargs = 2,
	  .args = { { Name | IN, 0 }, { Accessmode, 1 } } },
	{ .name = "bind", .ret_type = 1, .nargs = 3,
	  .args = { { Int, 0 }, { Sockaddr | IN, 1 }, { Socklent, 2 } } },
	{ .name = "bindat", .ret_type = 1, .nargs = 4,
	  .args = { { Atfd, 0 }, { Int, 1 }, { Sockaddr | IN, 2 },
		    { Int, 3 } } },
	{ .name = "break", .ret_type = 1, .nargs = 1,
	  .args = { { Ptr, 0 } } },
	{ .name = "cap_fcntls_get", .ret_type = 1, .nargs = 2,
	  .args = { { Int, 0 }, { CapFcntlRights | OUT, 1 } } },
	{ .name = "cap_fcntls_limit", .ret_type = 1, .nargs = 2,
	  .args = { { Int, 0 }, { CapFcntlRights, 1 } } },
	{ .name = "cap_getmode", .ret_type = 1, .nargs = 1,
	  .args = { { PUInt | OUT, 0 } } },
	{ .name = "cap_rights_limit", .ret_type = 1, .nargs = 2,
	  .args = { { Int, 0 }, { CapRights, 1 } } },
	{ .name = "chdir", .ret_type = 1, .nargs = 1,
	  .args = { { Name, 0 } } },
	{ .name = "chflags", .ret_type = 1, .nargs = 2,
	  .args = { { Name | IN, 0 }, { FileFlags, 1 } } },
	{ .name = "chflagsat", .ret_type = 1, .nargs = 4,
	  .args = { { Atfd, 0 }, { Name | IN, 1 }, { FileFlags, 2 },
		    { Atflags, 3 } } },
	{ .name = "chmod", .ret_type = 1, .nargs = 2,
	  .args = { { Name, 0 }, { Octal, 1 } } },
	{ .name = "chown", .ret_type = 1, .nargs = 3,
	  .args = { { Name, 0 }, { Int, 1 }, { Int, 2 } } },
	{ .name = "chroot", .ret_type = 1, .nargs = 1,
	  .args = { { Name, 0 } } },
	{ .name = "clock_gettime", .ret_type = 1, .nargs = 2,
	  .args = { { Int, 0 }, { Timespec | OUT, 1 } } },
	{ .name = "close", .ret_type = 1, .nargs = 1,
	  .args = { { Int, 0 } } },
	{ .name = "connect", .ret_type = 1, .nargs = 3,
	  .args = { { Int, 0 }, { Sockaddr | IN, 1 }, { Socklent, 2 } } },
	{ .name = "connectat", .ret_type = 1, .nargs = 4,
	  .args = { { Atfd, 0 }, { Int, 1 }, { Sockaddr | IN, 2 },
		    { Int, 3 } } },
	{ .name = "dup", .ret_type = 1, .nargs = 1,
	  .args = { { Int, 0 } } },
	{ .name = "dup2", .ret_type = 1, .nargs = 2,
	  .args = { { Int, 0 }, { Int, 1 } } },
	{ .name = "eaccess", .ret_type = 1, .nargs = 2,
	  .args = { { Name | IN, 0 }, { Accessmode, 1 } } },
	{ .name = "execve", .ret_type = 1, .nargs = 3,
	  .args = { { Name | IN, 0 }, { ExecArgs | IN, 1 },
		    { ExecEnv | IN, 2 } } },
	{ .name = "exit", .ret_type = 0, .nargs = 1,
	  .args = { { Hex, 0 } } },
	{ .name = "extattr_delete_fd", .ret_type = 1, .nargs = 3,
	  .args = { { Int, 0 }, { Extattrnamespace, 1 }, { Name, 2 } } },
	{ .name = "extattr_delete_file", .ret_type = 1, .nargs = 3,
	  .args = { { Name, 0 }, { Extattrnamespace, 1 }, { Name, 2 } } },
	{ .name = "extattr_delete_link", .ret_type = 1, .nargs = 3,
	  .args = { { Name, 0 }, { Extattrnamespace, 1 }, { Name, 2 } } },
	{ .name = "extattr_get_fd", .ret_type = 1, .nargs = 5,
	  .args = { { Int, 0 }, { Extattrnamespace, 1 }, { Name, 2 },
		    { BinString | OUT, 3 }, { Sizet, 4 } } },
	{ .name = "extattr_get_file", .ret_type = 1, .nargs = 5,
	  .args = { { Name, 0 }, { Extattrnamespace, 1 }, { Name, 2 },
		    { BinString | OUT, 3 }, { Sizet, 4 } } },
	{ .name = "extattr_get_link", .ret_type = 1, .nargs = 5,
	  .args = { { Name, 0 }, { Extattrnamespace, 1 }, { Name, 2 },
		    { BinString | OUT, 3 }, { Sizet, 4 } } },
	{ .name = "extattr_list_fd", .ret_type = 1, .nargs = 4,
	  .args = { { Int, 0 }, { Extattrnamespace, 1 }, { BinString | OUT, 2 },
		    { Sizet, 3 } } },
	{ .name = "extattr_list_file", .ret_type = 1, .nargs = 4,
	  .args = { { Name, 0 }, { Extattrnamespace, 1 }, { BinString | OUT, 2 },
		    { Sizet, 3 } } },
	{ .name = "extattr_list_link", .ret_type = 1, .nargs = 4,
	  .args = { { Name, 0 }, { Extattrnamespace, 1 }, { BinString | OUT, 2 },
		    { Sizet, 3 } } },
	{ .name = "extattr_set_fd", .ret_type = 1, .nargs = 5,
	  .args = { { Int, 0 }, { Extattrnamespace, 1 }, { Name, 2 },
		    { BinString | IN, 3 }, { Sizet, 4 } } },
	{ .name = "extattr_set_file", .ret_type = 1, .nargs = 5,
	  .args = { { Name, 0 }, { Extattrnamespace, 1 }, { Name, 2 },
		    { BinString | IN, 3 }, { Sizet, 4 } } },
	{ .name = "extattr_set_link", .ret_type = 1, .nargs = 5,
	  .args = { { Name, 0 }, { Extattrnamespace, 1 }, { Name, 2 },
		    { BinString | IN, 3 }, { Sizet, 4 } } },
	{ .name = "extattrctl", .ret_type = 1, .nargs = 5,
	  .args = { { Name, 0 }, { Hex, 1 }, { Name, 2 },
		    { Extattrnamespace, 3 }, { Name, 4 } } },
	{ .name = "faccessat", .ret_type = 1, .nargs = 4,
	  .args = { { Atfd, 0 }, { Name | IN, 1 }, { Accessmode, 2 },
		    { Atflags, 3 } } },
	{ .name = "fchflags", .ret_type = 1, .nargs = 2,
	  .args = { { Int, 0 }, { FileFlags, 1 } } },
	{ .name = "fchmod", .ret_type = 1, .nargs = 2,
	  .args = { { Int, 0 }, { Octal, 1 } } },
	{ .name = "fchmodat", .ret_type = 1, .nargs = 4,
	  .args = { { Atfd, 0 }, { Name, 1 }, { Octal, 2 }, { Atflags, 3 } } },
	{ .name = "fchown", .ret_type = 1, .nargs = 3,
	  .args = { { Int, 0 }, { Int, 1 }, { Int, 2 } } },
	{ .name = "fchownat", .ret_type = 1, .nargs = 5,
	  .args = { { Atfd, 0 }, { Name, 1 }, { Int, 2 }, { Int, 3 },
		    { Atflags, 4 } } },
	{ .name = "fcntl", .ret_type = 1, .nargs = 3,
	  .args = { { Int, 0 }, { Fcntl, 1 }, { Fcntlflag, 2 } } },
	{ .name = "flock", .ret_type = 1, .nargs = 2,
	  .args = { { Int, 0 }, { Flockop, 1 } } },
	{ .name = "fstat", .ret_type = 1, .nargs = 2,
	  .args = { { Int, 0 }, { Stat | OUT, 1 } } },
	{ .name = "fstatat", .ret_type = 1, .nargs = 4,
	  .args = { { Atfd, 0 }, { Name | IN, 1 }, { Stat | OUT, 2 },
		    { Atflags, 3 } } },
	{ .name = "fstatfs", .ret_type = 1, .nargs = 2,
	  .args = { { Int, 0 }, { StatFs | OUT, 1 } } },
	{ .name = "ftruncate", .ret_type = 1, .nargs = 2,
	  .args = { { Int | IN, 0 }, { QuadHex | IN, 1 } } },
	{ .name = "futimens", .ret_type = 1, .nargs = 2,
	  .args = { { Int, 0 }, { Timespec2 | IN, 1 } } },
	{ .name = "futimes", .ret_type = 1, .nargs = 2,
	  .args = { { Int, 0 }, { Timeval2 | IN, 1 } } },
	{ .name = "futimesat", .ret_type = 1, .nargs = 3,
	  .args = { { Atfd, 0 }, { Name | IN, 1 }, { Timeval2 | IN, 2 } } },
	{ .name = "getdirentries", .ret_type = 1, .nargs = 4,
	  .args = { { Int, 0 }, { BinString | OUT, 1 }, { Int, 2 },
		    { PQuadHex | OUT, 3 } } },
	{ .name = "getfsstat", .ret_type = 1, .nargs = 3,
	  .args = { { Ptr, 0 }, { Long, 1 }, { Getfsstatmode, 2 } } },
	{ .name = "getitimer", .ret_type = 1, .nargs = 2,
	  .args = { { Int, 0 }, { Itimerval | OUT, 2 } } },
	{ .name = "getpeername", .ret_type = 1, .nargs = 3,
	  .args = { { Int, 0 }, { Sockaddr | OUT, 1 }, { Ptr | OUT, 2 } } },
	{ .name = "getpgid", .ret_type = 1, .nargs = 1,
	  .args = { { Int, 0 } } },
	{ .name = "getpriority", .ret_type = 1, .nargs = 2,
	  .args = { { Priowhich, 0 }, { Int, 1 } } },
	{ .name = "getrlimit", .ret_type = 1, .nargs = 2,
	  .args = { { Resource, 0 }, { Rlimit | OUT, 1 } } },
	{ .name = "getrusage", .ret_type = 1, .nargs = 2,
	  .args = { { RusageWho, 0 }, { Rusage | OUT, 1 } } },
	{ .name = "getsid", .ret_type = 1, .nargs = 1,
	  .args = { { Int, 0 } } },
	{ .name = "getsockname", .ret_type = 1, .nargs = 3,
	  .args = { { Int, 0 }, { Sockaddr | OUT, 1 }, { Ptr | OUT, 2 } } },
	{ .name = "getsockopt", .ret_type = 1, .nargs = 5,
	  .args = { { Int, 0 }, { Sockoptlevel, 1 }, { Sockoptname, 2 },
		    { Ptr | OUT, 3 }, { Ptr | OUT, 4 } } },
	{ .name = "gettimeofday", .ret_type = 1, .nargs = 2,
	  .args = { { Timeval | OUT, 0 }, { Ptr, 1 } } },
	{ .name = "ioctl", .ret_type = 1, .nargs = 3,
	  .args = { { Int, 0 }, { Ioctl, 1 }, { Ptr, 2 } } },
	{ .name = "kevent", .ret_type = 1, .nargs = 6,
	  .args = { { Int, 0 }, { Kevent, 1 }, { Int, 2 }, { Kevent | OUT, 3 },
		    { Int, 4 }, { Timespec, 5 } } },
	{ .name = "kill", .ret_type = 1, .nargs = 2,
	  .args = { { Int | IN, 0 }, { Signal | IN, 1 } } },
	{ .name = "kldfind", .ret_type = 1, .nargs = 1,
	  .args = { { Name | IN, 0 } } },
	{ .name = "kldfirstmod", .ret_type = 1, .nargs = 1,
	  .args = { { Int, 0 } } },
	{ .name = "kldload", .ret_type = 1, .nargs = 1,
	  .args = { { Name | IN, 0 } } },
	{ .name = "kldnext", .ret_type = 1, .nargs = 1,
	  .args = { { Int, 0 } } },
	{ .name = "kldstat", .ret_type = 1, .nargs = 2,
	  .args = { { Int, 0 }, { Ptr, 1 } } },
	{ .name = "kldsym", .ret_type = 1, .nargs = 3,
	  .args = { { Int, 0 }, { Kldsymcmd, 1 }, { Ptr, 2 } } },
	{ .name = "kldunload", .ret_type = 1, .nargs = 1,
	  .args = { { Int, 0 } } },
	{ .name = "kldunloadf", .ret_type = 1, .nargs = 2,
	  .args = { { Int, 0 }, { Kldunloadflags, 1 } } },
	{ .name = "kse_release", .ret_type = 0, .nargs = 1,
	  .args = { { Timespec, 0 } } },
	{ .name = "lchflags", .ret_type = 1, .nargs = 2,
	  .args = { { Name | IN, 0 }, { FileFlags, 1 } } },
	{ .name = "lchmod", .ret_type = 1, .nargs = 2,
	  .args = { { Name, 0 }, { Octal, 1 } } },
	{ .name = "lchown", .ret_type = 1, .nargs = 3,
	  .args = { { Name, 0 }, { Int, 1 }, { Int, 2 } } },
	{ .name = "link", .ret_type = 1, .nargs = 2,
	  .args = { { Name, 0 }, { Name, 1 } } },
	{ .name = "linkat", .ret_type = 1, .nargs = 5,
	  .args = { { Atfd, 0 }, { Name, 1 }, { Atfd, 2 }, { Name, 3 },
		    { Atflags, 4 } } },
	{ .name = "listen", .ret_type = 1, .nargs = 2,
	  .args = { { Int, 0 }, { Int, 1 } } },
 	{ .name = "lseek", .ret_type = 2, .nargs = 3,
	  .args = { { Int, 0 }, { QuadHex, 1 }, { Whence, 2 } } },
	{ .name = "lstat", .ret_type = 1, .nargs = 2,
	  .args = { { Name | IN, 0 }, { Stat | OUT, 1 } } },
	{ .name = "lutimes", .ret_type = 1, .nargs = 2,
	  .args = { { Name | IN, 0 }, { Timeval2 | IN, 1 } } },
	{ .name = "madvise", .ret_type = 1, .nargs = 3,
	  .args = { { Ptr, 0 }, { Sizet, 1 }, { Madvice, 2 } } },
	{ .name = "minherit", .ret_type = 1, .nargs = 3,
	  .args = { { Ptr, 0 }, { Sizet, 1 }, { Minherit, 2 } } },
	{ .name = "mkdir", .ret_type = 1, .nargs = 2,
	  .args = { { Name, 0 }, { Octal, 1 } } },
	{ .name = "mkdirat", .ret_type = 1, .nargs = 3,
	  .args = { { Atfd, 0 }, { Name, 1 }, { Octal, 2 } } },
	{ .name = "mkfifo", .ret_type = 1, .nargs = 2,
	  .args = { { Name, 0 }, { Octal, 1 } } },
	{ .name = "mkfifoat", .ret_type = 1, .nargs = 3,
	  .args = { { Atfd, 0 }, { Name, 1 }, { Octal, 2 } } },
	{ .name = "mknod", .ret_type = 1, .nargs = 3,
	  .args = { { Name, 0 }, { Octal, 1 }, { Int, 2 } } },
	{ .name = "mknodat", .ret_type = 1, .nargs = 4,
	  .args = { { Atfd, 0 }, { Name, 1 }, { Octal, 2 }, { Int, 3 } } },
	{ .name = "mlock", .ret_type = 1, .nargs = 2,
	  .args = { { Ptr, 0 }, { Sizet, 1 } } },
	{ .name = "mlockall", .ret_type = 1, .nargs = 1,
	  .args = { { Mlockall, 0 } } },
	{ .name = "mmap", .ret_type = 1, .nargs = 6,
	  .args = { { Ptr, 0 }, { Sizet, 1 }, { Mprot, 2 }, { Mmapflags, 3 },
		    { Int, 4 }, { QuadHex, 5 } } },
	{ .name = "modfind", .ret_type = 1, .nargs = 1,
	  .args = { { Name | IN, 0 } } },
	{ .name = "mount", .ret_type = 1, .nargs = 4,
	  .args = { { Name, 0 }, { Name, 1 }, { Mountflags, 2 }, { Ptr, 3 } } },
	{ .name = "mprotect", .ret_type = 1, .nargs = 3,
	  .args = { { Ptr, 0 }, { Sizet, 1 }, { Mprot, 2 } } },
	{ .name = "msync", .ret_type = 1, .nargs = 3,
	  .args = { { Ptr, 0 }, { Sizet, 1 }, { Msync, 2 } } },
	{ .name = "munlock", .ret_type = 1, .nargs = 2,
	  .args = { { Ptr, 0 }, { Sizet, 1 } } },
	{ .name = "munmap", .ret_type = 1, .nargs = 2,
	  .args = { { Ptr, 0 }, { Sizet, 1 } } },
	{ .name = "nanosleep", .ret_type = 1, .nargs = 1,
	  .args = { { Timespec, 0 } } },
	{ .name = "nmount", .ret_type = 1, .nargs = 3,
	  .args = { { Ptr, 0 }, { UInt, 1 }, { Mountflags, 2 } } },
	{ .name = "open", .ret_type = 1, .nargs = 3,
	  .args = { { Name | IN, 0 }, { Open, 1 }, { Octal, 2 } } },
	{ .name = "openat", .ret_type = 1, .nargs = 4,
	  .args = { { Atfd, 0 }, { Name | IN, 1 }, { Open, 2 },
		    { Octal, 3 } } },
	{ .name = "pathconf", .ret_type = 1, .nargs = 2,
	  .args = { { Name | IN, 0 }, { Pathconf, 1 } } },
	{ .name = "pipe", .ret_type = 1, .nargs = 1,
	  .args = { { PipeFds | OUT, 0 } } },
	{ .name = "pipe2", .ret_type = 1, .nargs = 2,
	  .args = { { Ptr, 0 }, { Pipe2, 1 } } },
	{ .name = "poll", .ret_type = 1, .nargs = 3,
	  .args = { { Pollfd, 0 }, { Int, 1 }, { Int, 2 } } },
	{ .name = "posix_fadvise", .ret_type = 1, .nargs = 4,
	  .args = { { Int, 0 }, { QuadHex, 1 }, { QuadHex, 2 },
		    { Fadvice, 3 } } },
	{ .name = "posix_openpt", .ret_type = 1, .nargs = 1,
	  .args = { { Open, 0 } } },
	{ .name = "pread", .ret_type = 1, .nargs = 4,
	  .args = { { Int, 0 }, { BinString | OUT, 1 }, { Sizet, 2 },
		    { QuadHex, 3 } } },
	{ .name = "procctl", .ret_type = 1, .nargs = 4,
	  .args = { { Idtype, 0 }, { Quad, 1 }, { Procctl, 2 }, { Ptr, 3 } } },
	{ .name = "ptrace", .ret_type = 1, .nargs = 4,
	  .args = { { Ptraceop, 0 }, { Int, 1 }, { Ptr, 2 }, { Int, 3 } } },
	{ .name = "pwrite", .ret_type = 1, .nargs = 4,
	  .args = { { Int, 0 }, { BinString | IN, 1 }, { Sizet, 2 },
		    { QuadHex, 3 } } },
	{ .name = "quotactl", .ret_type = 1, .nargs = 4,
	  .args = { { Name, 0 }, { Quotactlcmd, 1 }, { Int, 2 }, { Ptr, 3 } } },
	{ .name = "read", .ret_type = 1, .nargs = 3,
	  .args = { { Int, 0 }, { BinString | OUT, 1 }, { Sizet, 2 } } },
	{ .name = "readlink", .ret_type = 1, .nargs = 3,
	  .args = { { Name, 0 }, { Readlinkres | OUT, 1 }, { Sizet, 2 } } },
	{ .name = "readlinkat", .ret_type = 1, .nargs = 4,
	  .args = { { Atfd, 0 }, { Name, 1 }, { Readlinkres | OUT, 2 },
		    { Sizet, 3 } } },
	{ .name = "reboot", .ret_type = 1, .nargs = 1,
	  .args = { { Reboothowto, 0 } } },
	{ .name = "recvfrom", .ret_type = 1, .nargs = 6,
	  .args = { { Int, 0 }, { BinString | OUT, 1 }, { Sizet, 2 },
	            { Msgflags, 3 }, { Sockaddr | OUT, 4 },
	            { Ptr | OUT, 5 } } },
	{ .name = "recvmsg", .ret_type = 1, .nargs = 3,
	  .args = { { Int, 0 }, { Ptr, 1 }, { Msgflags, 2 } } },
	{ .name = "rename", .ret_type = 1, .nargs = 2,
	  .args = { { Name, 0 }, { Name, 1 } } },
	{ .name = "renameat", .ret_type = 1, .nargs = 4,
	  .args = { { Atfd, 0 }, { Name, 1 }, { Atfd, 2 }, { Name, 3 } } },
	{ .name = "rfork", .ret_type = 1, .nargs = 1,
	  .args = { { Rforkflags, 0 } } },
	{ .name = "rmdir", .ret_type = 1, .nargs = 1,
	  .args = { { Name, 0 } } },
	{ .name = "rtprio", .ret_type = 1, .nargs = 3,
	  .args = { { Rtpriofunc, 0 }, { Int, 1 }, { Ptr, 2 } } },
	{ .name = "rtprio_thread", .ret_type = 1, .nargs = 3,
	  .args = { { Rtpriofunc, 0 }, { Int, 1 }, { Ptr, 2 } } },
	{ .name = "sctp_generic_recvmsg", .ret_type = 1, .nargs = 7,
	  .args = { { Int, 0 }, { Ptr | IN, 1 }, { Int, 2 },
	            { Sockaddr | OUT, 3 }, { Ptr | OUT, 4 }, { Ptr | OUT, 5 },
	            { Ptr | OUT, 6 } } },
	{ .name = "sctp_generic_sendmsg", .ret_type = 1, .nargs = 7,
	  .args = { { Int, 0 }, { BinString | IN, 1 }, { Int, 2 },
	            { Sockaddr | IN, 3 }, { Socklent, 4 }, { Ptr | IN, 5 },
	            { Msgflags, 6 } } },
	{ .name = "select", .ret_type = 1, .nargs = 5,
	  .args = { { Int, 0 }, { Fd_set, 1 }, { Fd_set, 2 }, { Fd_set, 3 },
		    { Timeval, 4 } } },
	{ .name = "sendmsg", .ret_type = 1, .nargs = 3,
	  .args = { { Int, 0 }, { Ptr, 1 }, { Msgflags, 2 } } },
	{ .name = "sendto", .ret_type = 1, .nargs = 6,
	  .args = { { Int, 0 }, { BinString | IN, 1 }, { Sizet, 2 },
	            { Msgflags, 3 }, { Sockaddr | IN, 4 },
	            { Socklent | IN, 5 } } },
	{ .name = "setitimer", .ret_type = 1, .nargs = 3,
	  .args = { { Int, 0 }, { Itimerval, 1 }, { Itimerval | OUT, 2 } } },
	{ .name = "setpriority", .ret_type = 1, .nargs = 3,
	  .args = { { Priowhich, 0 }, { Int, 1 }, { Int, 2 } } },
	{ .name = "setrlimit", .ret_type = 1, .nargs = 2,
	  .args = { { Resource, 0 }, { Rlimit | IN, 1 } } },
	{ .name = "setsockopt", .ret_type = 1, .nargs = 5,
	  .args = { { Int, 0 }, { Sockoptlevel, 1 }, { Sockoptname, 2 },
		    { Ptr | IN, 3 }, { Socklent, 4 } } },
	{ .name = "shutdown", .ret_type = 1, .nargs = 2,
	  .args = { { Int, 0 }, { Shutdown, 1 } } },
	{ .name = "sigaction", .ret_type = 1, .nargs = 3,
	  .args = { { Signal, 0 }, { Sigaction | IN, 1 },
		    { Sigaction | OUT, 2 } } },
	{ .name = "sigpending", .ret_type = 1, .nargs = 1,
	  .args = { { Sigset | OUT, 0 } } },
	{ .name = "sigprocmask", .ret_type = 1, .nargs = 3,
	  .args = { { Sigprocmask, 0 }, { Sigset, 1 }, { Sigset | OUT, 2 } } },
	{ .name = "sigqueue", .ret_type = 1, .nargs = 3,
	  .args = { { Int, 0 }, { Signal, 1 }, { LongHex, 2 } } },
	{ .name = "sigreturn", .ret_type = 1, .nargs = 1,
	  .args = { { Ptr, 0 } } },
	{ .name = "sigsuspend", .ret_type = 1, .nargs = 1,
	  .args = { { Sigset | IN, 0 } } },
	{ .name = "sigtimedwait", .ret_type = 1, .nargs = 3,
	  .args = { { Sigset | IN, 0 }, { Ptr, 1 }, { Timespec | IN, 2 } } },
	{ .name = "sigwait", .ret_type = 1, .nargs = 2,
	  .args = { { Sigset | IN, 0 }, { Ptr, 1 } } },
	{ .name = "sigwaitinfo", .ret_type = 1, .nargs = 2,
	  .args = { { Sigset | IN, 0 }, { Ptr, 1 } } },
	{ .name = "socket", .ret_type = 1, .nargs = 3,
	  .args = { { Sockdomain, 0 }, { Socktype, 1 }, { Sockprotocol, 2 } } },
	{ .name = "stat", .ret_type = 1, .nargs = 2,
	  .args = { { Name | IN, 0 }, { Stat | OUT, 1 } } },
	{ .name = "statfs", .ret_type = 1, .nargs = 2,
	  .args = { { Name | IN, 0 }, { StatFs | OUT, 1 } } },
	{ .name = "symlink", .ret_type = 1, .nargs = 2,
	  .args = { { Name, 0 }, { Name, 1 } } },
	{ .name = "symlinkat", .ret_type = 1, .nargs = 3,
	  .args = { { Name, 0 }, { Atfd, 1 }, { Name, 2 } } },
	{ .name = "sysarch", .ret_type = 1, .nargs = 2,
	  .args = { { Sysarch, 0 }, { Ptr, 1 } } },
	{ .name = "thr_kill", .ret_type = 1, .nargs = 2,
	  .args = { { Long, 0 }, { Signal, 1 } } },
	{ .name = "thr_self", .ret_type = 1, .nargs = 1,
	  .args = { { Ptr, 0 } } },
	{ .name = "truncate", .ret_type = 1, .nargs = 2,
	  .args = { { Name | IN, 0 }, { QuadHex | IN, 1 } } },
#if 0
	/* Does not exist */
	{ .name = "umount", .ret_type = 1, .nargs = 2,
	  .args = { { Name, 0 }, { Int, 2 } } },
#endif
	{ .name = "unlink", .ret_type = 1, .nargs = 1,
	  .args = { { Name, 0 } } },
	{ .name = "unlinkat", .ret_type = 1, .nargs = 3,
	  .args = { { Atfd, 0 }, { Name, 1 }, { Atflags, 2 } } },
	{ .name = "unmount", .ret_type = 1, .nargs = 2,
	  .args = { { Name, 0 }, { Mountflags, 1 } } },
	{ .name = "utimensat", .ret_type = 1, .nargs = 4,
	  .args = { { Atfd, 0 }, { Name | IN, 1 }, { Timespec2 | IN, 2 },
		    { Atflags, 3 } } },
	{ .name = "utimes", .ret_type = 1, .nargs = 2,
	  .args = { { Name | IN, 0 }, { Timeval2 | IN, 1 } } },
	{ .name = "utrace", .ret_type = 1, .nargs = 1,
	  .args = { { Utrace, 0 } } },
	{ .name = "wait4", .ret_type = 1, .nargs = 4,
	  .args = { { Int, 0 }, { ExitStatus | OUT, 1 }, { Waitoptions, 2 },
		    { Rusage | OUT, 3 } } },
	{ .name = "wait6", .ret_type = 1, .nargs = 6,
	  .args = { { Idtype, 0 }, { Quad, 1 }, { ExitStatus | OUT, 2 },
		    { Waitoptions, 3 }, { Rusage | OUT, 4 }, { Ptr, 5 } } },
	{ .name = "write", .ret_type = 1, .nargs = 3,
	  .args = { { Int, 0 }, { BinString | IN, 1 }, { Sizet, 2 } } },

	/* Linux ABI */
	{ .name = "linux_access", .ret_type = 1, .nargs = 2,
	  .args = { { Name, 0 }, { Accessmode, 1 } } },
	{ .name = "linux_execve", .ret_type = 1, .nargs = 3,
	  .args = { { Name | IN, 0 }, { ExecArgs | IN, 1 },
		    { ExecEnv | IN, 2 } } },
	{ .name = "linux_lseek", .ret_type = 2, .nargs = 3,
	  .args = { { Int, 0 }, { Int, 1 }, { Whence, 2 } } },
	{ .name = "linux_mkdir", .ret_type = 1, .nargs = 2,
	  .args = { { Name | IN, 0 }, { Int, 1 } } },
	{ .name = "linux_newfstat", .ret_type = 1, .nargs = 2,
	  .args = { { Int, 0 }, { Ptr | OUT, 1 } } },
	{ .name = "linux_newstat", .ret_type = 1, .nargs = 2,
	  .args = { { Name | IN, 0 }, { Ptr | OUT, 1 } } },
	{ .name = "linux_open", .ret_type = 1, .nargs = 3,
	  .args = { { Name, 0 }, { Hex, 1 }, { Octal, 2 } } },
	{ .name = "linux_readlink", .ret_type = 1, .nargs = 3,
	  .args = { { Name, 0 }, { Name | OUT, 1 }, { Sizet, 2 } } },
	{ .name = "linux_socketcall", .ret_type = 1, .nargs = 2,
	  .args = { { Int, 0 }, { LinuxSockArgs, 1 } } },
	{ .name = "linux_stat64", .ret_type = 1, .nargs = 2,
	  .args = { { Name | IN, 0 }, { Ptr | OUT, 1 } } },

	/* CloudABI system calls. */
	{ .name = "cloudabi_sys_clock_res_get", .ret_type = 1, .nargs = 1,
	  .args = { { CloudABIClockID, 0 } } },
	{ .name = "cloudabi_sys_clock_time_get", .ret_type = 1, .nargs = 2,
	  .args = { { CloudABIClockID, 0 }, { CloudABITimestamp, 1 } } },
	{ .name = "cloudabi_sys_condvar_signal", .ret_type = 1, .nargs = 3,
	  .args = { { Ptr, 0 }, { CloudABIMFlags, 1 }, { UInt, 2 } } },
	{ .name = "cloudabi_sys_fd_close", .ret_type = 1, .nargs = 1,
	  .args = { { Int, 0 } } },
	{ .name = "cloudabi_sys_fd_create1", .ret_type = 1, .nargs = 1,
	  .args = { { CloudABIFileType, 0 } } },
	{ .name = "cloudabi_sys_fd_create2", .ret_type = 1, .nargs = 2,
	  .args = { { CloudABIFileType, 0 }, { PipeFds | OUT, 0 } } },
	{ .name = "cloudabi_sys_fd_datasync", .ret_type = 1, .nargs = 1,
	  .args = { { Int, 0 } } },
	{ .name = "cloudabi_sys_fd_dup", .ret_type = 1, .nargs = 1,
	  .args = { { Int, 0 } } },
	{ .name = "cloudabi_sys_fd_replace", .ret_type = 1, .nargs = 2,
	  .args = { { Int, 0 }, { Int, 1 } } },
	{ .name = "cloudabi_sys_fd_seek", .ret_type = 1, .nargs = 3,
	  .args = { { Int, 0 }, { Int, 1 }, { CloudABIWhence, 2 } } },
	{ .name = "cloudabi_sys_fd_stat_get", .ret_type = 1, .nargs = 2,
	  .args = { { Int, 0 }, { CloudABIFDStat | OUT, 1 } } },
	{ .name = "cloudabi_sys_fd_stat_put", .ret_type = 1, .nargs = 3,
	  .args = { { Int, 0 }, { CloudABIFDStat | IN, 1 },
	            { ClouduABIFDSFlags, 2 } } },
	{ .name = "cloudabi_sys_fd_sync", .ret_type = 1, .nargs = 1,
	  .args = { { Int, 0 } } },
	{ .name = "cloudabi_sys_file_advise", .ret_type = 1, .nargs = 4,
	  .args = { { Int, 0 }, { Int, 1 }, { Int, 2 },
	            { CloudABIAdvice, 3 } } },
	{ .name = "cloudabi_sys_file_allocate", .ret_type = 1, .nargs = 3,
	  .args = { { Int, 0 }, { Int, 1 }, { Int, 2 } } },
	{ .name = "cloudabi_sys_file_create", .ret_type = 1, .nargs = 3,
	  .args = { { Int, 0 }, { BinString | IN, 1 },
	            { CloudABIFileType, 3 } } },
	{ .name = "cloudabi_sys_file_link", .ret_type = 1, .nargs = 4,
	  .args = { { CloudABILookup, 0 }, { BinString | IN, 1 },
	            { Int, 3 }, { BinString | IN, 4 } } },
	{ .name = "cloudabi_sys_file_open", .ret_type = 1, .nargs = 4,
	  .args = { { Int, 0 }, { BinString | IN, 1 },
	            { CloudABIOFlags, 3 }, { CloudABIFDStat | IN, 4 } } },
	{ .name = "cloudabi_sys_file_readdir", .ret_type = 1, .nargs = 4,
	  .args = { { Int, 0 }, { BinString | OUT, 1 }, { Int, 2 },
	            { Int, 3 } } },
	{ .name = "cloudabi_sys_file_readlink", .ret_type = 1, .nargs = 4,
	  .args = { { Int, 0 }, { BinString | IN, 1 },
	            { BinString | OUT, 3 }, { Int, 4 } } },
	{ .name = "cloudabi_sys_file_rename", .ret_type = 1, .nargs = 4,
	  .args = { { Int, 0 }, { BinString | IN, 1 },
	            { Int, 3 }, { BinString | IN, 4 } } },
	{ .name = "cloudabi_sys_file_stat_fget", .ret_type = 1, .nargs = 2,
	  .args = { { Int, 0 }, { CloudABIFileStat | OUT, 1 } } },
	{ .name = "cloudabi_sys_file_stat_fput", .ret_type = 1, .nargs = 3,
	  .args = { { Int, 0 }, { CloudABIFileStat | IN, 1 },
	            { CloudABIFSFlags, 2 } } },
	{ .name = "cloudabi_sys_file_stat_get", .ret_type = 1, .nargs = 3,
	  .args = { { CloudABILookup, 0 }, { BinString | IN, 1 },
	            { CloudABIFileStat | OUT, 3 } } },
	{ .name = "cloudabi_sys_file_stat_put", .ret_type = 1, .nargs = 4,
	  .args = { { CloudABILookup, 0 }, { BinString | IN, 1 },
	            { CloudABIFileStat | IN, 3 }, { CloudABIFSFlags, 4 } } },
	{ .name = "cloudabi_sys_file_symlink", .ret_type = 1, .nargs = 3,
	  .args = { { BinString | IN, 0 },
	            { Int, 2 }, { BinString | IN, 3 } } },
	{ .name = "cloudabi_sys_file_unlink", .ret_type = 1, .nargs = 3,
	  .args = { { Int, 0 }, { BinString | IN, 1 },
	            { CloudABIULFlags, 3 } } },
	{ .name = "cloudabi_sys_lock_unlock", .ret_type = 1, .nargs = 2,
	  .args = { { Ptr, 0 }, { CloudABIMFlags, 1 } } },
	{ .name = "cloudabi_sys_mem_advise", .ret_type = 1, .nargs = 3,
	  .args = { { Ptr, 0 }, { Int, 1 }, { CloudABIAdvice, 2 } } },
	{ .name = "cloudabi_sys_mem_lock", .ret_type = 1, .nargs = 2,
	  .args = { { Ptr, 0 }, { Int, 1 } } },
	{ .name = "cloudabi_sys_mem_map", .ret_type = 1, .nargs = 6,
	  .args = { { Ptr, 0 }, { Int, 1 }, { CloudABIMProt, 2 },
	            { CloudABIMFlags, 3 }, { Int, 4 }, { Int, 5 } } },
	{ .name = "cloudabi_sys_mem_protect", .ret_type = 1, .nargs = 3,
	  .args = { { Ptr, 0 }, { Int, 1 }, { CloudABIMProt, 2 } } },
	{ .name = "cloudabi_sys_mem_sync", .ret_type = 1, .nargs = 3,
	  .args = { { Ptr, 0 }, { Int, 1 }, { CloudABIMSFlags, 2 } } },
	{ .name = "cloudabi_sys_mem_unlock", .ret_type = 1, .nargs = 2,
	  .args = { { Ptr, 0 }, { Int, 1 } } },
	{ .name = "cloudabi_sys_mem_unmap", .ret_type = 1, .nargs = 2,
	  .args = { { Ptr, 0 }, { Int, 1 } } },
	{ .name = "cloudabi_sys_proc_exec", .ret_type = 1, .nargs = 5,
	  .args = { { Int, 0 }, { BinString | IN, 1 }, { Int, 2 },
	            { IntArray, 3 }, { Int, 4 } } },
	{ .name = "cloudabi_sys_proc_exit", .ret_type = 1, .nargs = 1,
	  .args = { { Int, 0 } } },
	{ .name = "cloudabi_sys_proc_fork", .ret_type = 1, .nargs = 0 },
	{ .name = "cloudabi_sys_proc_raise", .ret_type = 1, .nargs = 1,
	  .args = { { CloudABISignal, 0 } } },
	{ .name = "cloudabi_sys_random_get", .ret_type = 1, .nargs = 2,
	  .args = { { BinString | OUT, 0 }, { Int, 1 } } },
	{ .name = "cloudabi_sys_sock_accept", .ret_type = 1, .nargs = 2,
	  .args = { { Int, 0 }, { CloudABISockStat | OUT, 1 } } },
	{ .name = "cloudabi_sys_sock_bind", .ret_type = 1, .nargs = 3,
	  .args = { { Int, 0 }, { Int, 1 }, { BinString | IN, 2 } } },
	{ .name = "cloudabi_sys_sock_connect", .ret_type = 1, .nargs = 3,
	  .args = { { Int, 0 }, { Int, 1 }, { BinString | IN, 2 } } },
	{ .name = "cloudabi_sys_sock_listen", .ret_type = 1, .nargs = 2,
	  .args = { { Int, 0 }, { Int, 1 } } },
	{ .name = "cloudabi_sys_sock_shutdown", .ret_type = 1, .nargs = 2,
	  .args = { { Int, 0 }, { CloudABISDFlags, 1 } } },
	{ .name = "cloudabi_sys_sock_stat_get", .ret_type = 1, .nargs = 3,
	  .args = { { Int, 0 }, { CloudABISockStat | OUT, 1 },
	            { CloudABISSFlags, 2 } } },
	{ .name = "cloudabi_sys_thread_exit", .ret_type = 1, .nargs = 2,
	  .args = { { Ptr, 0 }, { CloudABIMFlags, 1 } } },
	{ .name = "cloudabi_sys_thread_yield", .ret_type = 1, .nargs = 0 },

	{ .name = 0 },
};
static STAILQ_HEAD(, syscall) syscalls;

/* Xlat idea taken from strace */
struct xlat {
	int val;
	const char *str;
};

#define	X(a)	{ a, #a },
#define	XEND	{ 0, NULL }

static struct xlat kevent_filters[] = {
	X(EVFILT_READ) X(EVFILT_WRITE) X(EVFILT_AIO) X(EVFILT_VNODE)
	X(EVFILT_PROC) X(EVFILT_SIGNAL) X(EVFILT_TIMER)
	X(EVFILT_PROCDESC) X(EVFILT_FS) X(EVFILT_LIO) X(EVFILT_USER)
	X(EVFILT_SENDFILE) XEND
};

static struct xlat kevent_flags[] = {
	X(EV_ADD) X(EV_DELETE) X(EV_ENABLE) X(EV_DISABLE) X(EV_ONESHOT)
	X(EV_CLEAR) X(EV_RECEIPT) X(EV_DISPATCH) X(EV_FORCEONESHOT)
	X(EV_DROP) X(EV_FLAG1) X(EV_ERROR) X(EV_EOF) XEND
};

static struct xlat kevent_user_ffctrl[] = {
	X(NOTE_FFNOP) X(NOTE_FFAND) X(NOTE_FFOR) X(NOTE_FFCOPY)
	XEND
};

static struct xlat kevent_rdwr_fflags[] = {
	X(NOTE_LOWAT) X(NOTE_FILE_POLL) XEND
};

static struct xlat kevent_vnode_fflags[] = {
	X(NOTE_DELETE) X(NOTE_WRITE) X(NOTE_EXTEND) X(NOTE_ATTRIB)
	X(NOTE_LINK) X(NOTE_RENAME) X(NOTE_REVOKE) XEND
};

static struct xlat kevent_proc_fflags[] = {
	X(NOTE_EXIT) X(NOTE_FORK) X(NOTE_EXEC) X(NOTE_TRACK) X(NOTE_TRACKERR)
	X(NOTE_CHILD) XEND
};

static struct xlat kevent_timer_fflags[] = {
	X(NOTE_SECONDS) X(NOTE_MSECONDS) X(NOTE_USECONDS) X(NOTE_NSECONDS)
	XEND
};

static struct xlat poll_flags[] = {
	X(POLLSTANDARD) X(POLLIN) X(POLLPRI) X(POLLOUT) X(POLLERR)
	X(POLLHUP) X(POLLNVAL) X(POLLRDNORM) X(POLLRDBAND)
	X(POLLWRBAND) X(POLLINIGNEOF) XEND
};

static struct xlat sigaction_flags[] = {
	X(SA_ONSTACK) X(SA_RESTART) X(SA_RESETHAND) X(SA_NOCLDSTOP)
	X(SA_NODEFER) X(SA_NOCLDWAIT) X(SA_SIGINFO) XEND
};

static struct xlat pathconf_arg[] = {
	X(_PC_LINK_MAX)  X(_PC_MAX_CANON)  X(_PC_MAX_INPUT)
	X(_PC_NAME_MAX) X(_PC_PATH_MAX) X(_PC_PIPE_BUF)
	X(_PC_CHOWN_RESTRICTED) X(_PC_NO_TRUNC) X(_PC_VDISABLE)
	X(_PC_ASYNC_IO) X(_PC_PRIO_IO) X(_PC_SYNC_IO)
	X(_PC_ALLOC_SIZE_MIN) X(_PC_FILESIZEBITS)
	X(_PC_REC_INCR_XFER_SIZE) X(_PC_REC_MAX_XFER_SIZE)
	X(_PC_REC_MIN_XFER_SIZE) X(_PC_REC_XFER_ALIGN)
	X(_PC_SYMLINK_MAX) X(_PC_ACL_EXTENDED) X(_PC_ACL_PATH_MAX)
	X(_PC_CAP_PRESENT) X(_PC_INF_PRESENT) X(_PC_MAC_PRESENT)
	X(_PC_ACL_NFS4) X(_PC_MIN_HOLE_SIZE) XEND
};

static struct xlat at_flags[] = {
	X(AT_EACCESS) X(AT_SYMLINK_NOFOLLOW) X(AT_SYMLINK_FOLLOW)
	X(AT_REMOVEDIR) XEND
};

static struct xlat sysarch_ops[] = {
#if defined(__i386__) || defined(__amd64__)
	X(I386_GET_LDT) X(I386_SET_LDT) X(I386_GET_IOPERM) X(I386_SET_IOPERM)
	X(I386_VM86) X(I386_GET_FSBASE) X(I386_SET_FSBASE) X(I386_GET_GSBASE)
	X(I386_SET_GSBASE) X(I386_GET_XFPUSTATE) X(AMD64_GET_FSBASE)
	X(AMD64_SET_FSBASE) X(AMD64_GET_GSBASE) X(AMD64_SET_GSBASE)
	X(AMD64_GET_XFPUSTATE)
#endif
	XEND
};

static struct xlat linux_socketcall_ops[] = {
	X(LINUX_SOCKET) X(LINUX_BIND) X(LINUX_CONNECT) X(LINUX_LISTEN)
	X(LINUX_ACCEPT) X(LINUX_GETSOCKNAME) X(LINUX_GETPEERNAME)
	X(LINUX_SOCKETPAIR) X(LINUX_SEND) X(LINUX_RECV) X(LINUX_SENDTO)
	X(LINUX_RECVFROM) X(LINUX_SHUTDOWN) X(LINUX_SETSOCKOPT)
	X(LINUX_GETSOCKOPT) X(LINUX_SENDMSG) X(LINUX_RECVMSG)
	XEND
};

#undef X
#define	X(a)	{ CLOUDABI_##a, #a },

static struct xlat cloudabi_advice[] = {
	X(ADVICE_DONTNEED) X(ADVICE_NOREUSE) X(ADVICE_NORMAL)
	X(ADVICE_RANDOM) X(ADVICE_SEQUENTIAL) X(ADVICE_WILLNEED)
	XEND
};

static struct xlat cloudabi_clockid[] = {
	X(CLOCK_MONOTONIC) X(CLOCK_PROCESS_CPUTIME_ID)
	X(CLOCK_REALTIME) X(CLOCK_THREAD_CPUTIME_ID)
	XEND
};

static struct xlat cloudabi_errno[] = {
	X(E2BIG) X(EACCES) X(EADDRINUSE) X(EADDRNOTAVAIL)
	X(EAFNOSUPPORT) X(EAGAIN) X(EALREADY) X(EBADF) X(EBADMSG)
	X(EBUSY) X(ECANCELED) X(ECHILD) X(ECONNABORTED) X(ECONNREFUSED)
	X(ECONNRESET) X(EDEADLK) X(EDESTADDRREQ) X(EDOM) X(EDQUOT)
	X(EEXIST) X(EFAULT) X(EFBIG) X(EHOSTUNREACH) X(EIDRM) X(EILSEQ)
	X(EINPROGRESS) X(EINTR) X(EINVAL) X(EIO) X(EISCONN) X(EISDIR)
	X(ELOOP) X(EMFILE) X(EMLINK) X(EMSGSIZE) X(EMULTIHOP)
	X(ENAMETOOLONG) X(ENETDOWN) X(ENETRESET) X(ENETUNREACH)
	X(ENFILE) X(ENOBUFS) X(ENODEV) X(ENOENT) X(ENOEXEC) X(ENOLCK)
	X(ENOLINK) X(ENOMEM) X(ENOMSG) X(ENOPROTOOPT) X(ENOSPC)
	X(ENOSYS) X(ENOTCONN) X(ENOTDIR) X(ENOTEMPTY) X(ENOTRECOVERABLE)
	X(ENOTSOCK) X(ENOTSUP) X(ENOTTY) X(ENXIO) X(EOVERFLOW)
	X(EOWNERDEAD) X(EPERM) X(EPIPE) X(EPROTO) X(EPROTONOSUPPORT)
	X(EPROTOTYPE) X(ERANGE) X(EROFS) X(ESPIPE) X(ESRCH) X(ESTALE)
	X(ETIMEDOUT) X(ETXTBSY) X(EXDEV) X(ENOTCAPABLE)
	XEND
};

static struct xlat cloudabi_fdflags[] = {
	X(FDFLAG_APPEND) X(FDFLAG_DSYNC) X(FDFLAG_NONBLOCK)
	X(FDFLAG_RSYNC) X(FDFLAG_SYNC)
	XEND
};

static struct xlat cloudabi_fdsflags[] = {
	X(FDSTAT_FLAGS) X(FDSTAT_RIGHTS)
	XEND
};

static struct xlat cloudabi_filetype[] = {
	X(FILETYPE_UNKNOWN) X(FILETYPE_BLOCK_DEVICE)
	X(FILETYPE_CHARACTER_DEVICE) X(FILETYPE_DIRECTORY)
	X(FILETYPE_FIFO) X(FILETYPE_POLL) X(FILETYPE_PROCESS)
	X(FILETYPE_REGULAR_FILE) X(FILETYPE_SHARED_MEMORY)
	X(FILETYPE_SOCKET_DGRAM) X(FILETYPE_SOCKET_SEQPACKET)
	X(FILETYPE_SOCKET_STREAM) X(FILETYPE_SYMBOLIC_LINK)
	XEND
};

static struct xlat cloudabi_fsflags[] = {
	X(FILESTAT_ATIM) X(FILESTAT_ATIM_NOW) X(FILESTAT_MTIM)
	X(FILESTAT_MTIM_NOW) X(FILESTAT_SIZE)
	XEND
};

static struct xlat cloudabi_mflags[] = {
	X(MAP_ANON) X(MAP_FIXED) X(MAP_PRIVATE) X(MAP_SHARED)
	XEND
};

static struct xlat cloudabi_mprot[] = {
	X(PROT_EXEC) X(PROT_WRITE) X(PROT_READ)
	XEND
};

static struct xlat cloudabi_msflags[] = {
	X(MS_ASYNC) X(MS_INVALIDATE) X(MS_SYNC)
	XEND
};

static struct xlat cloudabi_oflags[] = {
	X(O_CREAT) X(O_DIRECTORY) X(O_EXCL) X(O_TRUNC)
	XEND
};

static struct xlat cloudabi_sa_family[] = {
	X(AF_UNSPEC) X(AF_INET) X(AF_INET6) X(AF_UNIX)
	XEND
};

static struct xlat cloudabi_sdflags[] = {
	X(SHUT_RD) X(SHUT_WR)
	XEND
};

static struct xlat cloudabi_signal[] = {
	X(SIGABRT) X(SIGALRM) X(SIGBUS) X(SIGCHLD) X(SIGCONT) X(SIGFPE)
	X(SIGHUP) X(SIGILL) X(SIGINT) X(SIGKILL) X(SIGPIPE) X(SIGQUIT)
	X(SIGSEGV) X(SIGSTOP) X(SIGSYS) X(SIGTERM) X(SIGTRAP) X(SIGTSTP)
	X(SIGTTIN) X(SIGTTOU) X(SIGURG) X(SIGUSR1) X(SIGUSR2)
	X(SIGVTALRM) X(SIGXCPU) X(SIGXFSZ)
	XEND
};

static struct xlat cloudabi_ssflags[] = {
	X(SOCKSTAT_CLEAR_ERROR)
	XEND
};

static struct xlat cloudabi_ssstate[] = {
	X(SOCKSTATE_ACCEPTCONN)
	XEND
};

static struct xlat cloudabi_ulflags[] = {
	X(UNLINK_REMOVEDIR)
	XEND
};

static struct xlat cloudabi_whence[] = {
	X(WHENCE_CUR) X(WHENCE_END) X(WHENCE_SET)
	XEND
};

#undef X
#undef XEND

/*
 * Searches an xlat array for a value, and returns it if found.  Otherwise
 * return a string representation.
 */
static const char *
lookup(struct xlat *xlat, int val, int base)
{
	static char tmp[16];

	for (; xlat->str != NULL; xlat++)
		if (xlat->val == val)
			return (xlat->str);
	switch (base) {
		case 8:
			sprintf(tmp, "0%o", val);
			break;
		case 16:
			sprintf(tmp, "0x%x", val);
			break;
		case 10:
			sprintf(tmp, "%u", val);
			break;
		default:
			errx(1,"Unknown lookup base");
			break;
	}
	return (tmp);
}

static const char *
xlookup(struct xlat *xlat, int val)
{

	return (lookup(xlat, val, 16));
}

/*
 * Searches an xlat array containing bitfield values.  Remaining bits
 * set after removing the known ones are printed at the end:
 * IN|0x400.
 */
static char *
xlookup_bits(struct xlat *xlat, int val)
{
	int len, rem;
	static char str[512];

	len = 0;
	rem = val;
	for (; xlat->str != NULL; xlat++) {
		if ((xlat->val & rem) == xlat->val) {
			/*
			 * Don't print the "all-bits-zero" string unless all
			 * bits are really zero.
			 */
			if (xlat->val == 0 && val != 0)
				continue;
			len += sprintf(str + len, "%s|", xlat->str);
			rem &= ~(xlat->val);
		}
	}

	/*
	 * If we have leftover bits or didn't match anything, print
	 * the remainder.
	 */
	if (rem || len == 0)
		len += sprintf(str + len, "0x%x", rem);
	if (len && str[len - 1] == '|')
		len--;
	str[len] = 0;
	return (str);
}

static void
print_integer_arg(const char *(*decoder)(int), FILE *fp, int value)
{
	const char *str;

	str = decoder(value);
	if (str != NULL)
		fputs(str, fp);
	else
		fprintf(fp, "%d", value);
}

static void
print_mask_arg(bool (*decoder)(FILE *, int, int *), FILE *fp, int value)
{
	int rem;

	if (!decoder(fp, value, &rem))
		fprintf(fp, "0x%x", rem);
	else if (rem != 0)
		fprintf(fp, "|0x%x", rem);
}

static void
print_mask_arg32(bool (*decoder)(FILE *, uint32_t, uint32_t *), FILE *fp,
    uint32_t value)
{
	uint32_t rem;

	if (!decoder(fp, value, &rem))
		fprintf(fp, "0x%x", rem);
	else if (rem != 0)
		fprintf(fp, "|0x%x", rem);
}

#ifndef __LP64__
/*
 * Add argument padding to subsequent system calls afater a Quad
 * syscall arguments as needed.  This used to be done by hand in the
 * decoded_syscalls table which was ugly and error prone.  It is
 * simpler to do the fixup of offsets at initalization time than when
 * decoding arguments.
 */
static void
quad_fixup(struct syscall *sc)
{
	int offset, prev;
	u_int i;

	offset = 0;
	prev = -1;
	for (i = 0; i < sc->nargs; i++) {
		/* This arg type is a dummy that doesn't use offset. */
		if ((sc->args[i].type & ARG_MASK) == PipeFds)
			continue;

		assert(prev < sc->args[i].offset);
		prev = sc->args[i].offset;
		sc->args[i].offset += offset;
		switch (sc->args[i].type & ARG_MASK) {
		case Quad:
		case QuadHex:
#ifdef __powerpc__
			/*
			 * 64-bit arguments on 32-bit powerpc must be
			 * 64-bit aligned.  If the current offset is
			 * not aligned, the calling convention inserts
			 * a 32-bit pad argument that should be skipped.
			 */
			if (sc->args[i].offset % 2 == 1) {
				sc->args[i].offset++;
				offset++;
			}
#endif
			offset++;
		default:
			break;
		}
	}
}
#endif

void
init_syscalls(void)
{
	struct syscall *sc;

	STAILQ_INIT(&syscalls);
	for (sc = decoded_syscalls; sc->name != NULL; sc++) {
#ifndef __LP64__
		quad_fixup(sc);
#endif
		STAILQ_INSERT_HEAD(&syscalls, sc, entries);
	}
}

static struct syscall *
find_syscall(struct procabi *abi, u_int number)
{
	struct extra_syscall *es;

	if (number < nitems(abi->syscalls))
		return (abi->syscalls[number]);
	STAILQ_FOREACH(es, &abi->extra_syscalls, entries) {
		if (es->number == number)
			return (es->sc);
	}
	return (NULL);
}

static void
add_syscall(struct procabi *abi, u_int number, struct syscall *sc)
{
	struct extra_syscall *es;

	if (number < nitems(abi->syscalls)) {
		assert(abi->syscalls[number] == NULL);
		abi->syscalls[number] = sc;
	} else {
		es = malloc(sizeof(*es));
		es->sc = sc;
		es->number = number;
		STAILQ_INSERT_TAIL(&abi->extra_syscalls, es, entries);
	}
}

/*
 * If/when the list gets big, it might be desirable to do it
 * as a hash table or binary search.
 */
struct syscall *
get_syscall(struct threadinfo *t, u_int number, u_int nargs)
{
	struct syscall *sc;
	const char *name;
	char *new_name;
	u_int i;

	sc = find_syscall(t->proc->abi, number);
	if (sc != NULL)
		return (sc);

	name = sysdecode_syscallname(t->proc->abi->abi, number);
	if (name == NULL) {
		asprintf(&new_name, "#%d", number);
		name = new_name;
	} else
		new_name = NULL;
	STAILQ_FOREACH(sc, &syscalls, entries) {
		if (strcmp(name, sc->name) == 0) {
			add_syscall(t->proc->abi, number, sc);
			free(new_name);
			return (sc);
		}
	}

	/* It is unknown.  Add it into the list. */
#if DEBUG
	fprintf(stderr, "unknown syscall %s -- setting args to %d\n", name,
	    nargs);
#endif

	sc = calloc(1, sizeof(struct syscall));
	sc->name = name;
	if (new_name != NULL)
		sc->unknown = true;
	sc->ret_type = 1;
	sc->nargs = nargs;
	for (i = 0; i < nargs; i++) {
		sc->args[i].offset = i;
		/* Treat all unknown arguments as LongHex. */
		sc->args[i].type = LongHex;
	}
	STAILQ_INSERT_HEAD(&syscalls, sc, entries);
	add_syscall(t->proc->abi, number, sc);

	return (sc);
}

/*
 * Copy a fixed amount of bytes from the process.
 */
static int
get_struct(pid_t pid, void *offset, void *buf, int len)
{
	struct ptrace_io_desc iorequest;

	iorequest.piod_op = PIOD_READ_D;
	iorequest.piod_offs = offset;
	iorequest.piod_addr = buf;
	iorequest.piod_len = len;
	if (ptrace(PT_IO, pid, (caddr_t)&iorequest, 0) < 0)
		return (-1);
	return (0);
}

#define	MAXSIZE		4096

/*
 * Copy a string from the process.  Note that it is
 * expected to be a C string, but if max is set, it will
 * only get that much.
 */
static char *
get_string(pid_t pid, void *addr, int max)
{
	struct ptrace_io_desc iorequest;
	char *buf, *nbuf;
	size_t offset, size, totalsize;

	offset = 0;
	if (max)
		size = max + 1;
	else {
		/* Read up to the end of the current page. */
		size = PAGE_SIZE - ((uintptr_t)addr % PAGE_SIZE);
		if (size > MAXSIZE)
			size = MAXSIZE;
	}
	totalsize = size;
	buf = malloc(totalsize);
	if (buf == NULL)
		return (NULL);
	for (;;) {
		iorequest.piod_op = PIOD_READ_D;
		iorequest.piod_offs = (char *)addr + offset;
		iorequest.piod_addr = buf + offset;
		iorequest.piod_len = size;
		if (ptrace(PT_IO, pid, (caddr_t)&iorequest, 0) < 0) {
			free(buf);
			return (NULL);
		}
		if (memchr(buf + offset, '\0', size) != NULL)
			return (buf);
		offset += size;
		if (totalsize < MAXSIZE && max == 0) {
			size = MAXSIZE - totalsize;
			if (size > PAGE_SIZE)
				size = PAGE_SIZE;
			nbuf = realloc(buf, totalsize + size);
			if (nbuf == NULL) {
				buf[totalsize - 1] = '\0';
				return (buf);
			}
			buf = nbuf;
			totalsize += size;
		} else {
			buf[totalsize - 1] = '\0';
			return (buf);
		}
	}
}

static const char *
strsig2(int sig)
{
	static char tmp[32];
	const char *signame;

	signame = sysdecode_signal(sig);
	if (signame == NULL) {
		snprintf(tmp, sizeof(tmp), "%d", sig);
		signame = tmp;
	}
	return (signame);
}

static void
print_kevent(FILE *fp, struct kevent *ke, int input)
{

	switch (ke->filter) {
	case EVFILT_READ:
	case EVFILT_WRITE:
	case EVFILT_VNODE:
	case EVFILT_PROC:
	case EVFILT_TIMER:
	case EVFILT_PROCDESC:
		fprintf(fp, "%ju", (uintmax_t)ke->ident);
		break;
	case EVFILT_SIGNAL:
		fputs(strsig2(ke->ident), fp);
		break;
	default:
		fprintf(fp, "%p", (void *)ke->ident);
	}
	fprintf(fp, ",%s,%s,", xlookup(kevent_filters, ke->filter),
	    xlookup_bits(kevent_flags, ke->flags));
	switch (ke->filter) {
	case EVFILT_READ:
	case EVFILT_WRITE:
		fputs(xlookup_bits(kevent_rdwr_fflags, ke->fflags), fp);
		break;
	case EVFILT_VNODE:
		fputs(xlookup_bits(kevent_vnode_fflags, ke->fflags), fp);
		break;
	case EVFILT_PROC:
	case EVFILT_PROCDESC:
		fputs(xlookup_bits(kevent_proc_fflags, ke->fflags), fp);
		break;
	case EVFILT_TIMER:
		fputs(xlookup_bits(kevent_timer_fflags, ke->fflags), fp);
		break;
	case EVFILT_USER: {
		int ctrl, data;

		ctrl = ke->fflags & NOTE_FFCTRLMASK;
		data = ke->fflags & NOTE_FFLAGSMASK;
		if (input) {
			fputs(xlookup(kevent_user_ffctrl, ctrl), fp);
			if (ke->fflags & NOTE_TRIGGER)
				fputs("|NOTE_TRIGGER", fp);
			if (data != 0)
				fprintf(fp, "|%#x", data);
		} else {
			fprintf(fp, "%#x", data);
		}
		break;
	}
	default:
		fprintf(fp, "%#x", ke->fflags);
	}
	fprintf(fp, ",%p,%p", (void *)ke->data, (void *)ke->udata);
}

static void
print_utrace(FILE *fp, void *utrace_addr, size_t len)
{
	unsigned char *utrace_buffer;

	fprintf(fp, "{ ");
	if (sysdecode_utrace(fp, utrace_addr, len)) {
		fprintf(fp, " }");
		return;
	}

	utrace_buffer = utrace_addr;
	fprintf(fp, "%zu:", len);
	while (len--)
		fprintf(fp, " %02x", *utrace_buffer++);
	fprintf(fp, " }");
}

/*
 * Converts a syscall argument into a string.  Said string is
 * allocated via malloc(), so needs to be free()'d.  sc is
 * a pointer to the syscall description (see above); args is
 * an array of all of the system call arguments.
 */
char *
print_arg(struct syscall_args *sc, unsigned long *args, long *retval,
    struct trussinfo *trussinfo)
{
	FILE *fp;
	char *tmp;
	size_t tmplen;
	pid_t pid;

	fp = open_memstream(&tmp, &tmplen);
	pid = trussinfo->curthread->proc->pid;
	switch (sc->type & ARG_MASK) {
	case Hex:
		fprintf(fp, "0x%x", (int)args[sc->offset]);
		break;
	case Octal:
		fprintf(fp, "0%o", (int)args[sc->offset]);
		break;
	case Int:
		fprintf(fp, "%d", (int)args[sc->offset]);
		break;
	case UInt:
		fprintf(fp, "%u", (unsigned int)args[sc->offset]);
		break;
	case PUInt: {
		unsigned int val;

		if (get_struct(pid, (void *)args[sc->offset], &val,
		    sizeof(val)) == 0) 
			fprintf(fp, "{ %u }", val);
		else
			fprintf(fp, "0x%lx", args[sc->offset]);
		break;
	}
	case LongHex:
		fprintf(fp, "0x%lx", args[sc->offset]);
		break;
	case Long:
		fprintf(fp, "%ld", args[sc->offset]);
		break;
	case Sizet:
		fprintf(fp, "%zu", (size_t)args[sc->offset]);
		break;
	case Name: {
		/* NULL-terminated string. */
		char *tmp2;

		tmp2 = get_string(pid, (void*)args[sc->offset], 0);
		fprintf(fp, "\"%s\"", tmp2);
		free(tmp2);
		break;
	}
	case BinString: {
		/*
		 * Binary block of data that might have printable characters.
		 * XXX If type|OUT, assume that the length is the syscall's
		 * return value.  Otherwise, assume that the length of the block
		 * is in the next syscall argument.
		 */
		int max_string = trussinfo->strsize;
		char tmp2[max_string + 1], *tmp3;
		int len;
		int truncated = 0;

		if (sc->type & OUT)
			len = retval[0];
		else
			len = args[sc->offset + 1];

		/*
		 * Don't print more than max_string characters, to avoid word
		 * wrap.  If we have to truncate put some ... after the string.
		 */
		if (len > max_string) {
			len = max_string;
			truncated = 1;
		}
		if (len && get_struct(pid, (void*)args[sc->offset], &tmp2, len)
		    != -1) {
			tmp3 = malloc(len * 4 + 1);
			while (len) {
				if (strvisx(tmp3, tmp2, len,
				    VIS_CSTYLE|VIS_TAB|VIS_NL) <= max_string)
					break;
				len--;
				truncated = 1;
			}
			fprintf(fp, "\"%s\"%s", tmp3, truncated ?
			    "..." : "");
			free(tmp3);
		} else {
			fprintf(fp, "0x%lx", args[sc->offset]);
		}
		break;
	}
	case ExecArgs:
	case ExecEnv:
	case StringArray: {
		uintptr_t addr;
		union {
			char *strarray[0];
			char buf[PAGE_SIZE];
		} u;
		char *string;
		size_t len;
		u_int first, i;

		/*
		 * Only parse argv[] and environment arrays from exec calls
		 * if requested.
		 */
		if (((sc->type & ARG_MASK) == ExecArgs &&
		    (trussinfo->flags & EXECVEARGS) == 0) ||
		    ((sc->type & ARG_MASK) == ExecEnv &&
		    (trussinfo->flags & EXECVEENVS) == 0)) {
			fprintf(fp, "0x%lx", args[sc->offset]);
			break;
		}

		/*
		 * Read a page of pointers at a time.  Punt if the top-level
		 * pointer is not aligned.  Note that the first read is of
		 * a partial page.
		 */
		addr = args[sc->offset];
		if (addr % sizeof(char *) != 0) {
			fprintf(fp, "0x%lx", args[sc->offset]);
			break;
		}

		len = PAGE_SIZE - (addr & PAGE_MASK);
		if (get_struct(pid, (void *)addr, u.buf, len) == -1) {
			fprintf(fp, "0x%lx", args[sc->offset]);
			break;
		}

		fputc('[', fp);
		first = 1;
		i = 0;
		while (u.strarray[i] != NULL) {
			string = get_string(pid, u.strarray[i], 0);
			fprintf(fp, "%s \"%s\"", first ? "" : ",", string);
			free(string);
			first = 0;

			i++;
			if (i == len / sizeof(char *)) {
				addr += len;
				len = PAGE_SIZE;
				if (get_struct(pid, (void *)addr, u.buf, len) ==
				    -1) {
					fprintf(fp, ", <inval>");
					break;
				}
				i = 0;
			}
		}
		fputs(" ]", fp);
		break;
	}
#ifdef __LP64__
	case Quad:
		fprintf(fp, "%ld", args[sc->offset]);
		break;
	case QuadHex:
		fprintf(fp, "0x%lx", args[sc->offset]);
		break;
#else
	case Quad:
	case QuadHex: {
		unsigned long long ll;

#if _BYTE_ORDER == _LITTLE_ENDIAN
		ll = (unsigned long long)args[sc->offset + 1] << 32 |
		    args[sc->offset];
#else
		ll = (unsigned long long)args[sc->offset] << 32 |
		    args[sc->offset + 1];
#endif
		if ((sc->type & ARG_MASK) == Quad)
			fprintf(fp, "%lld", ll);
		else
			fprintf(fp, "0x%llx", ll);
		break;
	}
#endif
	case PQuadHex: {
		uint64_t val;

		if (get_struct(pid, (void *)args[sc->offset], &val,
		    sizeof(val)) == 0) 
			fprintf(fp, "{ 0x%jx }", (uintmax_t)val);
		else
			fprintf(fp, "0x%lx", args[sc->offset]);
		break;
	}
	case Ptr:
		fprintf(fp, "0x%lx", args[sc->offset]);
		break;
	case Readlinkres: {
		char *tmp2;

		if (retval[0] == -1)
			break;
		tmp2 = get_string(pid, (void*)args[sc->offset], retval[0]);
		fprintf(fp, "\"%s\"", tmp2);
		free(tmp2);
		break;
	}
	case Ioctl: {
		const char *temp;
		unsigned long cmd;

		cmd = args[sc->offset];
		temp = sysdecode_ioctlname(cmd);
		if (temp)
			fputs(temp, fp);
		else {
			fprintf(fp, "0x%lx { IO%s%s 0x%lx('%c'), %lu, %lu }",
			    cmd, cmd & IOC_OUT ? "R" : "",
			    cmd & IOC_IN ? "W" : "", IOCGROUP(cmd),
			    isprint(IOCGROUP(cmd)) ? (char)IOCGROUP(cmd) : '?',
			    cmd & 0xFF, IOCPARM_LEN(cmd));
		}
		break;
	}
	case Timespec: {
		struct timespec ts;

		if (get_struct(pid, (void *)args[sc->offset], &ts,
		    sizeof(ts)) != -1)
			fprintf(fp, "{ %jd.%09ld }", (intmax_t)ts.tv_sec,
			    ts.tv_nsec);
		else
			fprintf(fp, "0x%lx", args[sc->offset]);
		break;
	}
	case Timespec2: {
		struct timespec ts[2];
		const char *sep;
		unsigned int i;

		if (get_struct(pid, (void *)args[sc->offset], &ts, sizeof(ts))
		    != -1) {
			fputs("{ ", fp);
			sep = "";
			for (i = 0; i < nitems(ts); i++) {
				fputs(sep, fp);
				sep = ", ";
				switch (ts[i].tv_nsec) {
				case UTIME_NOW:
					fprintf(fp, "UTIME_NOW");
					break;
				case UTIME_OMIT:
					fprintf(fp, "UTIME_OMIT");
					break;
				default:
					fprintf(fp, "%jd.%09ld",
					    (intmax_t)ts[i].tv_sec,
					    ts[i].tv_nsec);
					break;
				}
			}
			fputs(" }", fp);
		} else
			fprintf(fp, "0x%lx", args[sc->offset]);
		break;
	}
	case Timeval: {
		struct timeval tv;

		if (get_struct(pid, (void *)args[sc->offset], &tv, sizeof(tv))
		    != -1)
			fprintf(fp, "{ %jd.%06ld }", (intmax_t)tv.tv_sec,
			    tv.tv_usec);
		else
			fprintf(fp, "0x%lx", args[sc->offset]);
		break;
	}
	case Timeval2: {
		struct timeval tv[2];

		if (get_struct(pid, (void *)args[sc->offset], &tv, sizeof(tv))
		    != -1)
			fprintf(fp, "{ %jd.%06ld, %jd.%06ld }",
			    (intmax_t)tv[0].tv_sec, tv[0].tv_usec,
			    (intmax_t)tv[1].tv_sec, tv[1].tv_usec);
		else
			fprintf(fp, "0x%lx", args[sc->offset]);
		break;
	}
	case Itimerval: {
		struct itimerval itv;

		if (get_struct(pid, (void *)args[sc->offset], &itv,
		    sizeof(itv)) != -1)
			fprintf(fp, "{ %jd.%06ld, %jd.%06ld }",
			    (intmax_t)itv.it_interval.tv_sec,
			    itv.it_interval.tv_usec,
			    (intmax_t)itv.it_value.tv_sec,
			    itv.it_value.tv_usec);
		else
			fprintf(fp, "0x%lx", args[sc->offset]);
		break;
	}
	case LinuxSockArgs:
	{
		struct linux_socketcall_args largs;

		if (get_struct(pid, (void *)args[sc->offset], (void *)&largs,
		    sizeof(largs)) != -1)
			fprintf(fp, "{ %s, 0x%lx }",
			    lookup(linux_socketcall_ops, largs.what, 10),
			    (long unsigned int)largs.args);
		else
			fprintf(fp, "0x%lx", args[sc->offset]);
		break;
	}
	case Pollfd: {
		/*
		 * XXX: A Pollfd argument expects the /next/ syscall argument
		 * to be the number of fds in the array. This matches the poll
		 * syscall.
		 */
		struct pollfd *pfd;
		int numfds = args[sc->offset + 1];
		size_t bytes = sizeof(struct pollfd) * numfds;
		int i;

		if ((pfd = malloc(bytes)) == NULL)
			err(1, "Cannot malloc %zu bytes for pollfd array",
			    bytes);
		if (get_struct(pid, (void *)args[sc->offset], pfd, bytes)
		    != -1) {
			fputs("{", fp);
			for (i = 0; i < numfds; i++) {
				fprintf(fp, " %d/%s", pfd[i].fd,
				    xlookup_bits(poll_flags, pfd[i].events));
			}
			fputs(" }", fp);
		} else {
			fprintf(fp, "0x%lx", args[sc->offset]);
		}
		free(pfd);
		break;
	}
	case Fd_set: {
		/*
		 * XXX: A Fd_set argument expects the /first/ syscall argument
		 * to be the number of fds in the array.  This matches the
		 * select syscall.
		 */
		fd_set *fds;
		int numfds = args[0];
		size_t bytes = _howmany(numfds, _NFDBITS) * _NFDBITS;
		int i;

		if ((fds = malloc(bytes)) == NULL)
			err(1, "Cannot malloc %zu bytes for fd_set array",
			    bytes);
		if (get_struct(pid, (void *)args[sc->offset], fds, bytes)
		    != -1) {
			fputs("{", fp);
			for (i = 0; i < numfds; i++) {
				if (FD_ISSET(i, fds))
					fprintf(fp, " %d", i);
			}
			fputs(" }", fp);
		} else
			fprintf(fp, "0x%lx", args[sc->offset]);
		free(fds);
		break;
	}
	case Signal:
		fputs(strsig2(args[sc->offset]), fp);
		break;
	case Sigset: {
		long sig;
		sigset_t ss;
		int i, first;

		sig = args[sc->offset];
		if (get_struct(pid, (void *)args[sc->offset], (void *)&ss,
		    sizeof(ss)) == -1) {
			fprintf(fp, "0x%lx", args[sc->offset]);
			break;
		}
		fputs("{ ", fp);
		first = 1;
		for (i = 1; i < sys_nsig; i++) {
			if (sigismember(&ss, i)) {
				fprintf(fp, "%s%s", !first ? "|" : "",
				    strsig2(i));
				first = 0;
			}
		}
		if (!first)
			fputc(' ', fp);
		fputc('}', fp);
		break;
	}
	case Sigprocmask:
		print_integer_arg(sysdecode_sigprocmask_how, fp,
		    args[sc->offset]);
		break;
	case Fcntlflag:
		/* XXX: Output depends on the value of the previous argument. */
		if (sysdecode_fcntl_arg_p(args[sc->offset - 1]))
			sysdecode_fcntl_arg(fp, args[sc->offset - 1],
			    args[sc->offset], 16);
		break;
	case Open:
		print_mask_arg(sysdecode_open_flags, fp, args[sc->offset]);
		break;
	case Fcntl:
		print_integer_arg(sysdecode_fcntl_cmd, fp, args[sc->offset]);
		break;
	case Mprot:
		print_mask_arg(sysdecode_mmap_prot, fp, args[sc->offset]);
		break;
	case Mmapflags:
		print_mask_arg(sysdecode_mmap_flags, fp, args[sc->offset]);
		break;
	case Whence:
		print_integer_arg(sysdecode_whence, fp, args[sc->offset]);
		break;
	case Sockdomain:
		print_integer_arg(sysdecode_socketdomain, fp, args[sc->offset]);
		break;
	case Socktype:
		print_mask_arg(sysdecode_socket_type, fp, args[sc->offset]);
		break;
	case Shutdown:
		print_integer_arg(sysdecode_shutdown_how, fp, args[sc->offset]);
		break;
	case Resource:
		print_integer_arg(sysdecode_rlimit, fp, args[sc->offset]);
		break;
	case RusageWho:
		print_integer_arg(sysdecode_getrusage_who, fp, args[sc->offset]);
		break;
	case Pathconf:
		fputs(xlookup(pathconf_arg, args[sc->offset]), fp);
		break;
	case Rforkflags:
		print_mask_arg(sysdecode_rfork_flags, fp, args[sc->offset]);
		break;
	case Sockaddr: {
		char addr[64];
		struct sockaddr_in *lsin;
		struct sockaddr_in6 *lsin6;
		struct sockaddr_un *sun;
		struct sockaddr *sa;
		socklen_t len;
		u_char *q;

		if (args[sc->offset] == 0) {
			fputs("NULL", fp);
			break;
		}

		/*
		 * Extract the address length from the next argument.  If
		 * this is an output sockaddr (OUT is set), then the
		 * next argument is a pointer to a socklen_t.  Otherwise
		 * the next argument contains a socklen_t by value.
		 */
		if (sc->type & OUT) {
			if (get_struct(pid, (void *)args[sc->offset + 1],
			    &len, sizeof(len)) == -1) {
				fprintf(fp, "0x%lx", args[sc->offset]);
				break;
			}
		} else
			len = args[sc->offset + 1];

		/* If the length is too small, just bail. */
		if (len < sizeof(*sa)) {
			fprintf(fp, "0x%lx", args[sc->offset]);
			break;
		}

		sa = calloc(1, len);
		if (get_struct(pid, (void *)args[sc->offset], sa, len) == -1) {
			free(sa);
			fprintf(fp, "0x%lx", args[sc->offset]);
			break;
		}

		switch (sa->sa_family) {
		case AF_INET:
			if (len < sizeof(*lsin))
				goto sockaddr_short;
			lsin = (struct sockaddr_in *)(void *)sa;
			inet_ntop(AF_INET, &lsin->sin_addr, addr, sizeof(addr));
			fprintf(fp, "{ AF_INET %s:%d }", addr,
			    htons(lsin->sin_port));
			break;
		case AF_INET6:
			if (len < sizeof(*lsin6))
				goto sockaddr_short;
			lsin6 = (struct sockaddr_in6 *)(void *)sa;
			inet_ntop(AF_INET6, &lsin6->sin6_addr, addr,
			    sizeof(addr));
			fprintf(fp, "{ AF_INET6 [%s]:%d }", addr,
			    htons(lsin6->sin6_port));
			break;
		case AF_UNIX:
			sun = (struct sockaddr_un *)sa;
			fprintf(fp, "{ AF_UNIX \"%.*s\" }",
			    (int)(len - offsetof(struct sockaddr_un, sun_path)),
			    sun->sun_path);
			break;
		default:
		sockaddr_short:
			fprintf(fp,
			    "{ sa_len = %d, sa_family = %d, sa_data = {",
			    (int)sa->sa_len, (int)sa->sa_family);
			for (q = (u_char *)sa->sa_data;
			     q < (u_char *)sa + len; q++)
				fprintf(fp, "%s 0x%02x",
				    q == (u_char *)sa->sa_data ? "" : ",",
				    *q);
			fputs(" } }", fp);
		}
		free(sa);
		break;
	}
	case Sigaction: {
		struct sigaction sa;

		if (get_struct(pid, (void *)args[sc->offset], &sa, sizeof(sa))
		    != -1) {
			fputs("{ ", fp);
			if (sa.sa_handler == SIG_DFL)
				fputs("SIG_DFL", fp);
			else if (sa.sa_handler == SIG_IGN)
				fputs("SIG_IGN", fp);
			else
				fprintf(fp, "%p", sa.sa_handler);
			fprintf(fp, " %s ss_t }",
			    xlookup_bits(sigaction_flags, sa.sa_flags));
		} else
			fprintf(fp, "0x%lx", args[sc->offset]);
		break;
	}
	case Kevent: {
		/*
		 * XXX XXX: The size of the array is determined by either the
		 * next syscall argument, or by the syscall return value,
		 * depending on which argument number we are.  This matches the
		 * kevent syscall, but luckily that's the only syscall that uses
		 * them.
		 */
		struct kevent *ke;
		int numevents = -1;
		size_t bytes;
		int i;

		if (sc->offset == 1)
			numevents = args[sc->offset+1];
		else if (sc->offset == 3 && retval[0] != -1)
			numevents = retval[0];

		if (numevents >= 0) {
			bytes = sizeof(struct kevent) * numevents;
			if ((ke = malloc(bytes)) == NULL)
				err(1,
				    "Cannot malloc %zu bytes for kevent array",
				    bytes);
		} else
			ke = NULL;
		if (numevents >= 0 && get_struct(pid, (void *)args[sc->offset],
		    ke, bytes) != -1) {
			fputc('{', fp);
			for (i = 0; i < numevents; i++) {
				fputc(' ', fp);
				print_kevent(fp, &ke[i], sc->offset == 1);
			}
			fputs(" }", fp);
		} else {
			fprintf(fp, "0x%lx", args[sc->offset]);
		}
		free(ke);
		break;
	}
	case Stat: {
		struct stat st;

		if (get_struct(pid, (void *)args[sc->offset], &st, sizeof(st))
		    != -1) {
			char mode[12];

			strmode(st.st_mode, mode);
			fprintf(fp,
			    "{ mode=%s,inode=%ju,size=%jd,blksize=%ld }", mode,
			    (uintmax_t)st.st_ino, (intmax_t)st.st_size,
			    (long)st.st_blksize);
		} else {
			fprintf(fp, "0x%lx", args[sc->offset]);
		}
		break;
	}
	case StatFs: {
		unsigned int i;
		struct statfs buf;

		if (get_struct(pid, (void *)args[sc->offset], &buf,
		    sizeof(buf)) != -1) {
			char fsid[17];

			bzero(fsid, sizeof(fsid));
			if (buf.f_fsid.val[0] != 0 || buf.f_fsid.val[1] != 0) {
			        for (i = 0; i < sizeof(buf.f_fsid); i++)
					snprintf(&fsid[i*2],
					    sizeof(fsid) - (i*2), "%02x",
					    ((u_char *)&buf.f_fsid)[i]);
			}
			fprintf(fp,
			    "{ fstypename=%s,mntonname=%s,mntfromname=%s,"
			    "fsid=%s }", buf.f_fstypename, buf.f_mntonname,
			    buf.f_mntfromname, fsid);
		} else
			fprintf(fp, "0x%lx", args[sc->offset]);
		break;
	}

	case Rusage: {
		struct rusage ru;

		if (get_struct(pid, (void *)args[sc->offset], &ru, sizeof(ru))
		    != -1) {
			fprintf(fp,
			    "{ u=%jd.%06ld,s=%jd.%06ld,in=%ld,out=%ld }",
			    (intmax_t)ru.ru_utime.tv_sec, ru.ru_utime.tv_usec,
			    (intmax_t)ru.ru_stime.tv_sec, ru.ru_stime.tv_usec,
			    ru.ru_inblock, ru.ru_oublock);
		} else
			fprintf(fp, "0x%lx", args[sc->offset]);
		break;
	}
	case Rlimit: {
		struct rlimit rl;

		if (get_struct(pid, (void *)args[sc->offset], &rl, sizeof(rl))
		    != -1) {
			fprintf(fp, "{ cur=%ju,max=%ju }",
			    rl.rlim_cur, rl.rlim_max);
		} else
			fprintf(fp, "0x%lx", args[sc->offset]);
		break;
	}
	case ExitStatus: {
		int status;

		if (get_struct(pid, (void *)args[sc->offset], &status,
		    sizeof(status)) != -1) {
			fputs("{ ", fp);
			if (WIFCONTINUED(status))
				fputs("CONTINUED", fp);
			else if (WIFEXITED(status))
				fprintf(fp, "EXITED,val=%d",
				    WEXITSTATUS(status));
			else if (WIFSIGNALED(status))
				fprintf(fp, "SIGNALED,sig=%s%s",
				    strsig2(WTERMSIG(status)),
				    WCOREDUMP(status) ? ",cored" : "");
			else
				fprintf(fp, "STOPPED,sig=%s",
				    strsig2(WTERMSIG(status)));
			fputs(" }", fp);
		} else
			fprintf(fp, "0x%lx", args[sc->offset]);
		break;
	}
	case Waitoptions:
		print_mask_arg(sysdecode_wait6_options, fp, args[sc->offset]);
		break;
	case Idtype:
		print_integer_arg(sysdecode_idtype, fp, args[sc->offset]);
		break;
	case Procctl:
		print_integer_arg(sysdecode_procctl_cmd, fp, args[sc->offset]);
		break;
	case Umtxop:
		print_integer_arg(sysdecode_umtx_op, fp, args[sc->offset]);
		break;
	case Atfd:
		print_integer_arg(sysdecode_atfd, fp, args[sc->offset]);
		break;
	case Atflags:
		fputs(xlookup_bits(at_flags, args[sc->offset]), fp);
		break;
	case Accessmode:
		print_mask_arg(sysdecode_access_mode, fp, args[sc->offset]);
		break;
	case Sysarch:
		fputs(xlookup(sysarch_ops, args[sc->offset]), fp);
		break;
	case PipeFds:
		/*
		 * The pipe() system call in the kernel returns its
		 * two file descriptors via return values.  However,
		 * the interface exposed by libc is that pipe()
		 * accepts a pointer to an array of descriptors.
		 * Format the output to match the libc API by printing
		 * the returned file descriptors as a fake argument.
		 *
		 * Overwrite the first retval to signal a successful
		 * return as well.
		 */
		fprintf(fp, "{ %ld, %ld }", retval[0], retval[1]);
		retval[0] = 0;
		break;
	case Utrace: {
		size_t len;
		void *utrace_addr;

		len = args[sc->offset + 1];
		utrace_addr = calloc(1, len);
		if (get_struct(pid, (void *)args[sc->offset],
		    (void *)utrace_addr, len) != -1)
			print_utrace(fp, utrace_addr, len);
		else
			fprintf(fp, "0x%lx", args[sc->offset]);
		free(utrace_addr);
		break;
	}
	case IntArray: {
		int descriptors[16];
		unsigned long i, ndescriptors;
		bool truncated;

		ndescriptors = args[sc->offset + 1];
		truncated = false;
		if (ndescriptors > nitems(descriptors)) {
			ndescriptors = nitems(descriptors);
			truncated = true;
		}
		if (get_struct(pid, (void *)args[sc->offset],
		    descriptors, ndescriptors * sizeof(descriptors[0])) != -1) {
			fprintf(fp, "{");
			for (i = 0; i < ndescriptors; i++)
				fprintf(fp, i == 0 ? " %d" : ", %d",
				    descriptors[i]);
			fprintf(fp, truncated ? ", ... }" : " }");
		} else
			fprintf(fp, "0x%lx", args[sc->offset]);
		break;
	}
	case Pipe2:
		print_mask_arg(sysdecode_pipe2_flags, fp, args[sc->offset]);
		break;
	case CapFcntlRights: {
		uint32_t rights;

		if (sc->type & OUT) {
			if (get_struct(pid, (void *)args[sc->offset], &rights,
			    sizeof(rights)) == -1) {
				fprintf(fp, "0x%lx", args[sc->offset]);
				break;
			}
		} else
			rights = args[sc->offset];
		print_mask_arg32(sysdecode_cap_fcntlrights, fp, rights);
		break;
	}
	case Fadvice:
		print_integer_arg(sysdecode_fadvice, fp, args[sc->offset]);
		break;
	case FileFlags: {
		fflags_t rem;

		if (!sysdecode_fileflags(fp, args[sc->offset], &rem))
			fprintf(fp, "0x%x", rem);
		else if (rem != 0)
			fprintf(fp, "|0x%x", rem);
		break;
	}
	case Flockop:
		print_mask_arg(sysdecode_flock_operation, fp, args[sc->offset]);
		break;
	case Getfsstatmode:
		print_integer_arg(sysdecode_getfsstat_mode, fp,
		    args[sc->offset]);
		break;
	case Kldsymcmd:
		print_integer_arg(sysdecode_kldsym_cmd, fp, args[sc->offset]);
		break;
	case Kldunloadflags:
		print_integer_arg(sysdecode_kldunload_flags, fp,
		    args[sc->offset]);
		break;
	case Madvice:
		print_integer_arg(sysdecode_madvice, fp, args[sc->offset]);
		break;
	case Socklent:
		fprintf(fp, "%u", (socklen_t)args[sc->offset]);
		break;
	case Sockprotocol: {
		const char *temp;
		int domain, protocol;

		domain = args[sc->offset - 2];
		protocol = args[sc->offset];
		if (protocol == 0) {
			fputs("0", fp);
		} else {
			temp = sysdecode_socket_protocol(domain, protocol);
			if (temp) {
				fputs(temp, fp);
			} else {
				fprintf(fp, "%d", protocol);
			}
		}
		break;
	}
	case Sockoptlevel:
		print_integer_arg(sysdecode_sockopt_level, fp,
		    args[sc->offset]);
		break;
	case Sockoptname: {
		const char *temp;
		int level, name;

		level = args[sc->offset - 1];
		name = args[sc->offset];
		temp = sysdecode_sockopt_name(level, name);
		if (temp) {
			fputs(temp, fp);
		} else {
			fprintf(fp, "%d", name);
		}
		break;
	}
	case Msgflags:
		print_mask_arg(sysdecode_msg_flags, fp, args[sc->offset]);
		break;
	case CapRights: {
		cap_rights_t rights;

		if (get_struct(pid, (void *)args[sc->offset], &rights,
		    sizeof(rights)) != -1) {
			fputs("{ ", fp);
			sysdecode_cap_rights(fp, &rights);
			fputs(" }", fp);
		} else
			fprintf(fp, "0x%lx", args[sc->offset]);
		break;
	}
<<<<<<< HEAD
=======
	case Acltype:
		print_integer_arg(sysdecode_acltype, fp, args[sc->offset]);
		break;
	case Extattrnamespace:
		print_integer_arg(sysdecode_extattrnamespace, fp,
		    args[sc->offset]);
		break;
	case Minherit:
		print_integer_arg(sysdecode_minherit_inherit, fp,
		    args[sc->offset]);
		break;
	case Mlockall:
		print_mask_arg(sysdecode_mlockall_flags, fp, args[sc->offset]);
		break;
	case Mountflags:
		print_mask_arg(sysdecode_mount_flags, fp, args[sc->offset]);
		break;
	case Msync:
		print_mask_arg(sysdecode_msync_flags, fp, args[sc->offset]);
		break;
	case Priowhich:
		print_integer_arg(sysdecode_prio_which, fp, args[sc->offset]);
		break;
	case Ptraceop:
		print_integer_arg(sysdecode_ptrace_request, fp,
		    args[sc->offset]);
		break;
	case Quotactlcmd:
		if (!sysdecode_quotactl_cmd(fp, args[sc->offset]))
			fprintf(fp, "%#x", (int)args[sc->offset]);
		break;
	case Reboothowto:
		print_mask_arg(sysdecode_reboot_howto, fp, args[sc->offset]);
		break;
	case Rtpriofunc:
		print_integer_arg(sysdecode_rtprio_function, fp,
		    args[sc->offset]);
		break;
>>>>>>> 5062b8b9

	case CloudABIAdvice:
		fputs(xlookup(cloudabi_advice, args[sc->offset]), fp);
		break;
	case CloudABIClockID:
		fputs(xlookup(cloudabi_clockid, args[sc->offset]), fp);
		break;
	case ClouduABIFDSFlags:
		fputs(xlookup_bits(cloudabi_fdsflags, args[sc->offset]), fp);
		break;
	case CloudABIFDStat: {
		cloudabi_fdstat_t fds;
		if (get_struct(pid, (void *)args[sc->offset], &fds, sizeof(fds))
		    != -1) {
			fprintf(fp, "{ %s, ",
			    xlookup(cloudabi_filetype, fds.fs_filetype));
			fprintf(fp, "%s, ... }",
			    xlookup_bits(cloudabi_fdflags, fds.fs_flags));
		} else
			fprintf(fp, "0x%lx", args[sc->offset]);
		break;
	}
	case CloudABIFileStat: {
		cloudabi_filestat_t fsb;
		if (get_struct(pid, (void *)args[sc->offset], &fsb, sizeof(fsb))
		    != -1)
			fprintf(fp, "{ %s, %ju }",
			    xlookup(cloudabi_filetype, fsb.st_filetype),
			    (uintmax_t)fsb.st_size);
		else
			fprintf(fp, "0x%lx", args[sc->offset]);
		break;
	}
	case CloudABIFileType:
		fputs(xlookup(cloudabi_filetype, args[sc->offset]), fp);
		break;
	case CloudABIFSFlags:
		fputs(xlookup_bits(cloudabi_fsflags, args[sc->offset]), fp);
		break;
	case CloudABILookup:
		if ((args[sc->offset] & CLOUDABI_LOOKUP_SYMLINK_FOLLOW) != 0)
			fprintf(fp, "%d|LOOKUP_SYMLINK_FOLLOW",
			    (int)args[sc->offset]);
		else
			fprintf(fp, "%d", (int)args[sc->offset]);
		break;
	case CloudABIMFlags:
		fputs(xlookup_bits(cloudabi_mflags, args[sc->offset]), fp);
		break;
	case CloudABIMProt:
		fputs(xlookup_bits(cloudabi_mprot, args[sc->offset]), fp);
		break;
	case CloudABIMSFlags:
		fputs(xlookup_bits(cloudabi_msflags, args[sc->offset]), fp);
		break;
	case CloudABIOFlags:
		fputs(xlookup_bits(cloudabi_oflags, args[sc->offset]), fp);
		break;
	case CloudABISDFlags:
		fputs(xlookup_bits(cloudabi_sdflags, args[sc->offset]), fp);
		break;
	case CloudABISignal:
		fputs(xlookup(cloudabi_signal, args[sc->offset]), fp);
		break;
	case CloudABISockStat: {
		cloudabi_sockstat_t ss;
		if (get_struct(pid, (void *)args[sc->offset], &ss, sizeof(ss))
		    != -1) {
			fprintf(fp, "{ %s, ", xlookup(
			    cloudabi_sa_family, ss.ss_sockname.sa_family));
			fprintf(fp, "%s, ", xlookup(
			    cloudabi_sa_family, ss.ss_peername.sa_family));
			fprintf(fp, "%s, ", xlookup(
			    cloudabi_errno, ss.ss_error));
			fprintf(fp, "%s }", xlookup_bits(
			    cloudabi_ssstate, ss.ss_state));
		} else
			fprintf(fp, "0x%lx", args[sc->offset]);
		break;
	}
	case CloudABISSFlags:
		fputs(xlookup_bits(cloudabi_ssflags, args[sc->offset]), fp);
		break;
	case CloudABITimestamp:
		fprintf(fp, "%lu.%09lus", args[sc->offset] / 1000000000,
		    args[sc->offset] % 1000000000);
		break;
	case CloudABIULFlags:
		fputs(xlookup_bits(cloudabi_ulflags, args[sc->offset]), fp);
		break;
	case CloudABIWhence:
		fputs(xlookup(cloudabi_whence, args[sc->offset]), fp);
		break;

	default:
		errx(1, "Invalid argument type %d\n", sc->type & ARG_MASK);
	}
	fclose(fp);
	return (tmp);
}

/*
 * Print (to outfile) the system call and its arguments.
 */
void
print_syscall(struct trussinfo *trussinfo)
{
	struct threadinfo *t;
	const char *name;
	char **s_args;
	int i, len, nargs;

	t = trussinfo->curthread;

	name = t->cs.sc->name;
	nargs = t->cs.nargs;
	s_args = t->cs.s_args;

	len = print_line_prefix(trussinfo);
	len += fprintf(trussinfo->outfile, "%s(", name);

	for (i = 0; i < nargs; i++) {
		if (s_args[i] != NULL)
			len += fprintf(trussinfo->outfile, "%s", s_args[i]);
		else
			len += fprintf(trussinfo->outfile,
			    "<missing argument>");
		len += fprintf(trussinfo->outfile, "%s", i < (nargs - 1) ?
		    "," : "");
	}
	len += fprintf(trussinfo->outfile, ")");
	for (i = 0; i < 6 - (len / 8); i++)
		fprintf(trussinfo->outfile, "\t");
}

void
print_syscall_ret(struct trussinfo *trussinfo, int errorp, long *retval)
{
	struct timespec timediff;
	struct threadinfo *t;
	struct syscall *sc;
	int error;

	t = trussinfo->curthread;
	sc = t->cs.sc;
	if (trussinfo->flags & COUNTONLY) {
		timespecsubt(&t->after, &t->before, &timediff);
		timespecadd(&sc->time, &timediff, &sc->time);
		sc->ncalls++;
		if (errorp)
			sc->nerror++;
		return;
	}

	print_syscall(trussinfo);
	fflush(trussinfo->outfile);

	if (retval == NULL) {
		/*
		 * This system call resulted in the current thread's exit,
		 * so there is no return value or error to display.
		 */
		fprintf(trussinfo->outfile, "\n");
		return;
	}

	if (errorp) {
		error = sysdecode_abi_to_freebsd_errno(t->proc->abi->abi,
		    retval[0]);
		fprintf(trussinfo->outfile, " ERR#%ld '%s'\n", retval[0],
		    error == INT_MAX ? "Unknown error" : strerror(error));
	}
#ifndef __LP64__
	else if (sc->ret_type == 2) {
		off_t off;

#if _BYTE_ORDER == _LITTLE_ENDIAN
		off = (off_t)retval[1] << 32 | retval[0];
#else
		off = (off_t)retval[0] << 32 | retval[1];
#endif
		fprintf(trussinfo->outfile, " = %jd (0x%jx)\n", (intmax_t)off,
		    (intmax_t)off);
	}
#endif
	else
		fprintf(trussinfo->outfile, " = %ld (0x%lx)\n", retval[0],
		    retval[0]);
}

void
print_summary(struct trussinfo *trussinfo)
{
	struct timespec total = {0, 0};
	struct syscall *sc;
	int ncall, nerror;

	fprintf(trussinfo->outfile, "%-20s%15s%8s%8s\n",
	    "syscall", "seconds", "calls", "errors");
	ncall = nerror = 0;
	STAILQ_FOREACH(sc, &syscalls, entries)
		if (sc->ncalls) {
			fprintf(trussinfo->outfile, "%-20s%5jd.%09ld%8d%8d\n",
			    sc->name, (intmax_t)sc->time.tv_sec,
			    sc->time.tv_nsec, sc->ncalls, sc->nerror);
			timespecadd(&total, &sc->time, &total);
			ncall += sc->ncalls;
			nerror += sc->nerror;
		}
	fprintf(trussinfo->outfile, "%20s%15s%8s%8s\n",
	    "", "-------------", "-------", "-------");
	fprintf(trussinfo->outfile, "%-20s%5jd.%09ld%8d%8d\n",
	    "", (intmax_t)total.tv_sec, total.tv_nsec, ncall, nerror);
}<|MERGE_RESOLUTION|>--- conflicted
+++ resolved
@@ -77,8 +77,6 @@
  */
 static struct syscall decoded_syscalls[] = {
 	/* Native ABI */
-<<<<<<< HEAD
-=======
 	{ .name = "__acl_aclcheck_fd", .ret_type = 1, .nargs = 3,
 	  .args = { { Int, 0 }, { Acltype, 1 }, { Ptr, 2 } } },
 	{ .name = "__acl_aclcheck_file", .ret_type = 1, .nargs = 3,
@@ -103,7 +101,6 @@
 	  .args = { { Name, 0 }, { Acltype, 1 }, { Ptr, 2 } } },
 	{ .name = "__acl_set_link", .ret_type = 1, .nargs = 3,
 	  .args = { { Name, 0 }, { Acltype, 1 }, { Ptr, 2 } } },
->>>>>>> 5062b8b9
 	{ .name = "__cap_rights_get", .ret_type = 1, .nargs = 3,
 	  .args = { { Int, 0 }, { Int, 1 }, { CapRights | OUT, 2 } } },
 	{ .name = "__getcwd", .ret_type = 1, .nargs = 2,
@@ -2120,8 +2117,6 @@
 			fprintf(fp, "0x%lx", args[sc->offset]);
 		break;
 	}
-<<<<<<< HEAD
-=======
 	case Acltype:
 		print_integer_arg(sysdecode_acltype, fp, args[sc->offset]);
 		break;
@@ -2160,7 +2155,6 @@
 		print_integer_arg(sysdecode_rtprio_function, fp,
 		    args[sc->offset]);
 		break;
->>>>>>> 5062b8b9
 
 	case CloudABIAdvice:
 		fputs(xlookup(cloudabi_advice, args[sc->offset]), fp);
