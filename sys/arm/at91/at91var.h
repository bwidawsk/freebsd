--- conflicted
+++ resolved
@@ -58,9 +58,6 @@
 	const char *parent_clk;
 };
 
-<<<<<<< HEAD
-extern uint32_t at91_chip_id;
-=======
 enum at91_soc_type {
 	AT91_T_NONE = 0,
 	AT91_T_CAP9,
@@ -129,7 +126,6 @@
 };
 
 extern struct at91_soc_info soc_info;
->>>>>>> 85823a3b
 
 static inline int at91_is_rm92(void);
 static inline int at91_is_sam9(void);
@@ -140,44 +136,28 @@
 at91_is_rm92(void)
 {
 
-<<<<<<< HEAD
-	return (AT91_ARCH(at91_chip_id) == AT91_ARCH_RM92);
-=======
 	return (soc_info.type == AT91_T_RM9200);
->>>>>>> 85823a3b
 }
 
 static inline int
 at91_is_sam9(void)
 {
 
-<<<<<<< HEAD
-	return (AT91_ARCH(at91_chip_id) == AT91_ARCH_SAM9);
-=======
 	return (soc_info.family == AT91_FAMILY_SAM9);
->>>>>>> 85823a3b
 }
 
 static inline int
 at91_is_sam9xe(void)
 {
 
-<<<<<<< HEAD
-	return (AT91_ARCH(at91_chip_id) == AT91_ARCH_SAM9XE);
-=======
 	return (soc_info.family == AT91_FAMILY_SAM9XE);
->>>>>>> 85823a3b
 }
 
 static inline int
 at91_cpu_is(u_int cpu)
 {
 
-<<<<<<< HEAD
-	return (AT91_CPU(at91_chip_id) == cpu);
-=======
 	return (soc_info.type == cpu);
->>>>>>> 85823a3b
 }
 
 void at91_add_child(device_t dev, int prio, const char *name, int unit,
@@ -185,7 +165,6 @@
 
 extern uint32_t at91_irq_system;
 extern uint32_t at91_master_clock;
-
 void at91_pmc_init_clock(void);
 
 #endif /* _AT91VAR_H_ */