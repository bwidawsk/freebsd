--- conflicted
+++ resolved
@@ -601,11 +601,7 @@
 	/*
 	 * VM
 	 */
-<<<<<<< HEAD
-	{ "system map", &lock_class_mtx_sleep },
-=======
 	{ "vm map (user)", &lock_class_sx },
->>>>>>> e1dbaaa8
 	{ "vm object", &lock_class_mtx_sleep },
 	{ "vm page", &lock_class_mtx_sleep },
 	{ "vm page queue", &lock_class_mtx_sleep },
