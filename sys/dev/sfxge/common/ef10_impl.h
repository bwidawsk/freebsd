/*-
 * Copyright (c) 2015-2016 Solarflare Communications Inc.
 * All rights reserved.
 *
 * Redistribution and use in source and binary forms, with or without
 * modification, are permitted provided that the following conditions are met:
 *
 * 1. Redistributions of source code must retain the above copyright notice,
 *    this list of conditions and the following disclaimer.
 * 2. Redistributions in binary form must reproduce the above copyright notice,
 *    this list of conditions and the following disclaimer in the documentation
 *    and/or other materials provided with the distribution.
 *
 * THIS SOFTWARE IS PROVIDED BY THE COPYRIGHT HOLDERS AND CONTRIBUTORS "AS IS"
 * AND ANY EXPRESS OR IMPLIED WARRANTIES, INCLUDING, BUT NOT LIMITED TO,
 * THE IMPLIED WARRANTIES OF MERCHANTABILITY AND FITNESS FOR A PARTICULAR
 * PURPOSE ARE DISCLAIMED. IN NO EVENT SHALL THE COPYRIGHT OWNER OR
 * CONTRIBUTORS BE LIABLE FOR ANY DIRECT, INDIRECT, INCIDENTAL, SPECIAL,
 * EXEMPLARY, OR CONSEQUENTIAL DAMAGES (INCLUDING, BUT NOT LIMITED TO,
 * PROCUREMENT OF SUBSTITUTE GOODS OR SERVICES; LOSS OF USE, DATA, OR PROFITS;
 * OR BUSINESS INTERRUPTION) HOWEVER CAUSED AND ON ANY THEORY OF LIABILITY,
 * WHETHER IN CONTRACT, STRICT LIABILITY, OR TORT (INCLUDING NEGLIGENCE OR
 * OTHERWISE) ARISING IN ANY WAY OUT OF THE USE OF THIS SOFTWARE,
 * EVEN IF ADVISED OF THE POSSIBILITY OF SUCH DAMAGE.
 *
 * The views and conclusions contained in the software and documentation are
 * those of the authors and should not be interpreted as representing official
 * policies, either expressed or implied, of the FreeBSD Project.
 *
 * $FreeBSD$
 */

#ifndef	_SYS_EF10_IMPL_H
#define	_SYS_EF10_IMPL_H

#ifdef	__cplusplus
extern "C" {
#endif


/* Number of hardware PIO buffers (for compile-time resource dimensions) */
#define	EF10_MAX_PIOBUF_NBUFS	(16)

#if EFSYS_OPT_HUNTINGTON
# if (EF10_MAX_PIOBUF_NBUFS < HUNT_PIOBUF_NBUFS)
#  error "EF10_MAX_PIOBUF_NBUFS too small"
# endif
#endif /* EFSYS_OPT_HUNTINGTON */
#if EFSYS_OPT_MEDFORD
# if (EF10_MAX_PIOBUF_NBUFS < MEDFORD_PIOBUF_NBUFS)
#  error "EF10_MAX_PIOBUF_NBUFS too small"
# endif
#endif /* EFSYS_OPT_MEDFORD */
#if EFSYS_OPT_MEDFORD2
# if (EF10_MAX_PIOBUF_NBUFS < MEDFORD2_PIOBUF_NBUFS)
#  error "EF10_MAX_PIOBUF_NBUFS too small"
# endif
#endif /* EFSYS_OPT_MEDFORD2 */



/*
 * FIXME: This is just a power of 2 which fits in an MCDI v1 message, and could
 * possibly be increased, or the write size reported by newer firmware used
 * instead.
 */
#define	EF10_NVRAM_CHUNK 0x80

/*
 * Alignment requirement for value written to RX WPTR: the WPTR must be aligned
 * to an 8 descriptor boundary.
 */
#define	EF10_RX_WPTR_ALIGN 8

/*
 * Max byte offset into the packet the TCP header must start for the hardware
 * to be able to parse the packet correctly.
 */
#define	EF10_TCP_HEADER_OFFSET_LIMIT	208

/* Invalid RSS context handle */
#define	EF10_RSS_CONTEXT_INVALID	(0xffffffff)


/* EV */

	__checkReturn	efx_rc_t
ef10_ev_init(
	__in		efx_nic_t *enp);

			void
ef10_ev_fini(
	__in		efx_nic_t *enp);

	__checkReturn	efx_rc_t
ef10_ev_qcreate(
	__in		efx_nic_t *enp,
	__in		unsigned int index,
	__in		efsys_mem_t *esmp,
	__in		size_t ndescs,
	__in		uint32_t id,
	__in		uint32_t us,
	__in		uint32_t flags,
	__in		efx_evq_t *eep);

			void
ef10_ev_qdestroy(
	__in		efx_evq_t *eep);

	__checkReturn	efx_rc_t
ef10_ev_qprime(
	__in		efx_evq_t *eep,
	__in		unsigned int count);

			void
ef10_ev_qpost(
	__in	efx_evq_t *eep,
	__in	uint16_t data);

	__checkReturn	efx_rc_t
ef10_ev_qmoderate(
	__in		efx_evq_t *eep,
	__in		unsigned int us);

#if EFSYS_OPT_QSTATS
			void
ef10_ev_qstats_update(
	__in				efx_evq_t *eep,
	__inout_ecount(EV_NQSTATS)	efsys_stat_t *stat);
#endif /* EFSYS_OPT_QSTATS */

		void
ef10_ev_rxlabel_init(
	__in		efx_evq_t *eep,
	__in		efx_rxq_t *erp,
	__in		unsigned int label,
	__in		efx_rxq_type_t type);

		void
ef10_ev_rxlabel_fini(
	__in		efx_evq_t *eep,
	__in		unsigned int label);

/* INTR */

	__checkReturn	efx_rc_t
ef10_intr_init(
	__in		efx_nic_t *enp,
	__in		efx_intr_type_t type,
	__in		efsys_mem_t *esmp);

			void
ef10_intr_enable(
	__in		efx_nic_t *enp);

			void
ef10_intr_disable(
	__in		efx_nic_t *enp);

			void
ef10_intr_disable_unlocked(
	__in		efx_nic_t *enp);

	__checkReturn	efx_rc_t
ef10_intr_trigger(
	__in		efx_nic_t *enp,
	__in		unsigned int level);

			void
ef10_intr_status_line(
	__in		efx_nic_t *enp,
	__out		boolean_t *fatalp,
	__out		uint32_t *qmaskp);

			void
ef10_intr_status_message(
	__in		efx_nic_t *enp,
	__in		unsigned int message,
	__out		boolean_t *fatalp);

			void
ef10_intr_fatal(
	__in		efx_nic_t *enp);
			void
ef10_intr_fini(
	__in		efx_nic_t *enp);

/* NIC */

extern	__checkReturn	efx_rc_t
ef10_nic_probe(
	__in		efx_nic_t *enp);

extern	__checkReturn	efx_rc_t
ef10_nic_set_drv_limits(
	__inout		efx_nic_t *enp,
	__in		efx_drv_limits_t *edlp);

extern	__checkReturn	efx_rc_t
ef10_nic_get_vi_pool(
	__in		efx_nic_t *enp,
	__out		uint32_t *vi_countp);

extern	__checkReturn	efx_rc_t
ef10_nic_get_bar_region(
	__in		efx_nic_t *enp,
	__in		efx_nic_region_t region,
	__out		uint32_t *offsetp,
	__out		size_t *sizep);

extern	__checkReturn	efx_rc_t
ef10_nic_reset(
	__in		efx_nic_t *enp);

extern	__checkReturn	efx_rc_t
ef10_nic_init(
	__in		efx_nic_t *enp);

extern	__checkReturn	boolean_t
ef10_nic_hw_unavailable(
	__in		efx_nic_t *enp);

extern			void
ef10_nic_set_hw_unavailable(
	__in		efx_nic_t *enp);

#if EFSYS_OPT_DIAG

extern	__checkReturn	efx_rc_t
ef10_nic_register_test(
	__in		efx_nic_t *enp);

#endif	/* EFSYS_OPT_DIAG */

extern			void
ef10_nic_fini(
	__in		efx_nic_t *enp);

extern			void
ef10_nic_unprobe(
	__in		efx_nic_t *enp);


/* MAC */

extern	__checkReturn	efx_rc_t
ef10_mac_poll(
	__in		efx_nic_t *enp,
	__out		efx_link_mode_t *link_modep);

extern	__checkReturn	efx_rc_t
ef10_mac_up(
	__in		efx_nic_t *enp,
	__out		boolean_t *mac_upp);

extern	__checkReturn	efx_rc_t
ef10_mac_addr_set(
	__in	efx_nic_t *enp);

extern	__checkReturn	efx_rc_t
ef10_mac_pdu_set(
	__in	efx_nic_t *enp);

extern	__checkReturn	efx_rc_t
ef10_mac_pdu_get(
	__in	efx_nic_t *enp,
	__out	size_t *pdu);

extern	__checkReturn	efx_rc_t
ef10_mac_reconfigure(
	__in	efx_nic_t *enp);

extern	__checkReturn	efx_rc_t
ef10_mac_multicast_list_set(
	__in				efx_nic_t *enp);

extern	__checkReturn	efx_rc_t
ef10_mac_filter_default_rxq_set(
	__in		efx_nic_t *enp,
	__in		efx_rxq_t *erp,
	__in		boolean_t using_rss);

extern			void
ef10_mac_filter_default_rxq_clear(
	__in		efx_nic_t *enp);

#if EFSYS_OPT_LOOPBACK

extern	__checkReturn	efx_rc_t
ef10_mac_loopback_set(
	__in		efx_nic_t *enp,
	__in		efx_link_mode_t link_mode,
	__in		efx_loopback_type_t loopback_type);

#endif	/* EFSYS_OPT_LOOPBACK */

#if EFSYS_OPT_MAC_STATS

extern	__checkReturn			efx_rc_t
ef10_mac_stats_get_mask(
	__in				efx_nic_t *enp,
	__inout_bcount(mask_size)	uint32_t *maskp,
	__in				size_t mask_size);

extern	__checkReturn			efx_rc_t
ef10_mac_stats_update(
	__in				efx_nic_t *enp,
	__in				efsys_mem_t *esmp,
	__inout_ecount(EFX_MAC_NSTATS)	efsys_stat_t *stat,
	__inout_opt			uint32_t *generationp);

#endif	/* EFSYS_OPT_MAC_STATS */


/* MCDI */

#if EFSYS_OPT_MCDI

extern	__checkReturn	efx_rc_t
ef10_mcdi_init(
	__in		efx_nic_t *enp,
	__in		const efx_mcdi_transport_t *mtp);

extern			void
ef10_mcdi_fini(
	__in		efx_nic_t *enp);

extern			void
ef10_mcdi_send_request(
	__in			efx_nic_t *enp,
	__in_bcount(hdr_len)	void *hdrp,
	__in			size_t hdr_len,
	__in_bcount(sdu_len)	void *sdup,
	__in			size_t sdu_len);

extern	__checkReturn	boolean_t
ef10_mcdi_poll_response(
	__in		efx_nic_t *enp);

extern			void
ef10_mcdi_read_response(
	__in			efx_nic_t *enp,
	__out_bcount(length)	void *bufferp,
	__in			size_t offset,
	__in			size_t length);

extern			efx_rc_t
ef10_mcdi_poll_reboot(
	__in		efx_nic_t *enp);

extern	__checkReturn	efx_rc_t
ef10_mcdi_feature_supported(
	__in		efx_nic_t *enp,
	__in		efx_mcdi_feature_id_t id,
	__out		boolean_t *supportedp);

extern			void
ef10_mcdi_get_timeout(
	__in		efx_nic_t *enp,
	__in		efx_mcdi_req_t *emrp,
	__out		uint32_t *timeoutp);

#endif /* EFSYS_OPT_MCDI */

/* NVRAM */

#if EFSYS_OPT_NVRAM || EFSYS_OPT_VPD

extern	__checkReturn		efx_rc_t
ef10_nvram_buf_read_tlv(
	__in				efx_nic_t *enp,
	__in_bcount(max_seg_size)	caddr_t seg_data,
	__in				size_t max_seg_size,
	__in				uint32_t tag,
	__deref_out_bcount_opt(*sizep)	caddr_t *datap,
	__out				size_t *sizep);

extern	__checkReturn		efx_rc_t
ef10_nvram_buf_write_tlv(
	__inout_bcount(partn_size)	caddr_t partn_data,
	__in				size_t partn_size,
	__in				uint32_t tag,
	__in_bcount(tag_size)		caddr_t tag_data,
	__in				size_t tag_size,
	__out				size_t *total_lengthp);

extern	__checkReturn		efx_rc_t
ef10_nvram_partn_read_tlv(
	__in				efx_nic_t *enp,
	__in				uint32_t partn,
	__in				uint32_t tag,
	__deref_out_bcount_opt(*sizep)	caddr_t *datap,
	__out				size_t *sizep);

extern	__checkReturn		efx_rc_t
ef10_nvram_partn_write_tlv(
	__in			efx_nic_t *enp,
	__in			uint32_t partn,
	__in			uint32_t tag,
	__in_bcount(size)	caddr_t data,
	__in			size_t size);

extern	__checkReturn		efx_rc_t
ef10_nvram_partn_write_segment_tlv(
	__in			efx_nic_t *enp,
	__in			uint32_t partn,
	__in			uint32_t tag,
	__in_bcount(size)	caddr_t data,
	__in			size_t size,
	__in			boolean_t all_segments);

extern	__checkReturn		efx_rc_t
ef10_nvram_partn_lock(
	__in			efx_nic_t *enp,
	__in			uint32_t partn);

extern	__checkReturn		efx_rc_t
ef10_nvram_partn_unlock(
	__in			efx_nic_t *enp,
	__in			uint32_t partn,
	__out_opt		uint32_t *resultp);

#endif /* EFSYS_OPT_NVRAM || EFSYS_OPT_VPD */

#if EFSYS_OPT_NVRAM

#if EFSYS_OPT_DIAG

extern	__checkReturn		efx_rc_t
ef10_nvram_test(
	__in			efx_nic_t *enp);

#endif	/* EFSYS_OPT_DIAG */

extern	__checkReturn		efx_rc_t
ef10_nvram_type_to_partn(
	__in			efx_nic_t *enp,
	__in			efx_nvram_type_t type,
	__out			uint32_t *partnp);

extern	__checkReturn		efx_rc_t
ef10_nvram_partn_size(
	__in			efx_nic_t *enp,
	__in			uint32_t partn,
	__out			size_t *sizep);

extern	__checkReturn		efx_rc_t
ef10_nvram_partn_rw_start(
	__in			efx_nic_t *enp,
	__in			uint32_t partn,
	__out			size_t *chunk_sizep);

extern	__checkReturn		efx_rc_t
ef10_nvram_partn_read_mode(
	__in			efx_nic_t *enp,
	__in			uint32_t partn,
	__in			unsigned int offset,
	__out_bcount(size)	caddr_t data,
	__in			size_t size,
	__in			uint32_t mode);

extern	__checkReturn		efx_rc_t
ef10_nvram_partn_read(
	__in			efx_nic_t *enp,
	__in			uint32_t partn,
	__in			unsigned int offset,
	__in_bcount(size)	caddr_t data,
	__in			size_t size);

extern	__checkReturn		efx_rc_t
ef10_nvram_partn_read_backup(
	__in			efx_nic_t *enp,
	__in			uint32_t partn,
	__in			unsigned int offset,
	__out_bcount(size)	caddr_t data,
	__in			size_t size);

extern	__checkReturn		efx_rc_t
ef10_nvram_partn_erase(
	__in			efx_nic_t *enp,
	__in			uint32_t partn,
	__in			unsigned int offset,
	__in			size_t size);

extern	__checkReturn		efx_rc_t
ef10_nvram_partn_write(
	__in			efx_nic_t *enp,
	__in			uint32_t partn,
	__in			unsigned int offset,
	__out_bcount(size)	caddr_t data,
	__in			size_t size);

extern	__checkReturn		efx_rc_t
ef10_nvram_partn_rw_finish(
	__in			efx_nic_t *enp,
	__in			uint32_t partn,
	__out_opt		uint32_t *verify_resultp);

extern	__checkReturn		efx_rc_t
ef10_nvram_partn_get_version(
	__in			efx_nic_t *enp,
	__in			uint32_t partn,
	__out			uint32_t *subtypep,
	__out_ecount(4)		uint16_t version[4]);

extern	__checkReturn		efx_rc_t
ef10_nvram_partn_set_version(
	__in			efx_nic_t *enp,
	__in			uint32_t partn,
	__in_ecount(4)		uint16_t version[4]);

extern	__checkReturn		efx_rc_t
ef10_nvram_buffer_validate(
	__in			uint32_t partn,
	__in_bcount(buffer_size)
				caddr_t bufferp,
	__in			size_t buffer_size);

extern			void
ef10_nvram_buffer_init(
	__out_bcount(buffer_size)
				caddr_t bufferp,
	__in			size_t buffer_size);

extern	__checkReturn		efx_rc_t
ef10_nvram_buffer_create(
	__in			uint32_t partn_type,
	__out_bcount(buffer_size)
				caddr_t bufferp,
	__in			size_t buffer_size);

extern	__checkReturn		efx_rc_t
ef10_nvram_buffer_find_item_start(
	__in_bcount(buffer_size)
				caddr_t bufferp,
	__in			size_t buffer_size,
	__out			uint32_t *startp);

extern	__checkReturn		efx_rc_t
ef10_nvram_buffer_find_end(
	__in_bcount(buffer_size)
				caddr_t bufferp,
	__in			size_t buffer_size,
	__in			uint32_t offset,
	__out			uint32_t *endp);

extern	__checkReturn	__success(return != B_FALSE)	boolean_t
ef10_nvram_buffer_find_item(
	__in_bcount(buffer_size)
				caddr_t bufferp,
	__in			size_t buffer_size,
	__in			uint32_t offset,
	__out			uint32_t *startp,
	__out			uint32_t *lengthp);
<<<<<<< HEAD
=======

extern	__checkReturn		efx_rc_t
ef10_nvram_buffer_peek_item(
	__in_bcount(buffer_size)
				caddr_t bufferp,
	__in			size_t buffer_size,
	__in			uint32_t offset,
	__out			uint32_t *tagp,
	__out			uint32_t *lengthp,
	__out			uint32_t *value_offsetp);
>>>>>>> b2521650

extern	__checkReturn		efx_rc_t
ef10_nvram_buffer_get_item(
	__in_bcount(buffer_size)
				caddr_t bufferp,
	__in			size_t buffer_size,
	__in			uint32_t offset,
	__in			uint32_t length,
<<<<<<< HEAD
	__out_bcount_part(item_max_size, *lengthp)
				caddr_t itemp,
	__in			size_t item_max_size,
=======
	__out			uint32_t *tagp,
	__out_bcount_part(value_max_size, *lengthp)
				caddr_t valuep,
	__in			size_t value_max_size,
>>>>>>> b2521650
	__out			uint32_t *lengthp);

extern	__checkReturn		efx_rc_t
ef10_nvram_buffer_insert_item(
	__in_bcount(buffer_size)
				caddr_t bufferp,
	__in			size_t buffer_size,
	__in			uint32_t offset,
	__in			uint32_t tag,
	__in_bcount(length)	caddr_t valuep,
	__in			uint32_t length,
	__out			uint32_t *lengthp);

extern	__checkReturn		efx_rc_t
ef10_nvram_buffer_modify_item(
	__in_bcount(buffer_size)
				caddr_t bufferp,
	__in			size_t buffer_size,
	__in			uint32_t offset,
	__in			uint32_t tag,
	__in_bcount(length)	caddr_t valuep,
	__in			uint32_t length,
	__out			uint32_t *lengthp);

extern	__checkReturn		efx_rc_t
ef10_nvram_buffer_delete_item(
	__in_bcount(buffer_size)
				caddr_t bufferp,
	__in			size_t buffer_size,
	__in			uint32_t offset,
	__in			uint32_t length,
	__in			uint32_t end);

extern	__checkReturn		efx_rc_t
ef10_nvram_buffer_finish(
	__in_bcount(buffer_size)
				caddr_t bufferp,
	__in			size_t buffer_size);

#endif	/* EFSYS_OPT_NVRAM */


/* PHY */

typedef struct ef10_link_state_s {
	efx_phy_link_state_t	epls;
#if EFSYS_OPT_LOOPBACK
	efx_loopback_type_t	els_loopback;
#endif
	boolean_t		els_mac_up;
} ef10_link_state_t;

extern			void
ef10_phy_link_ev(
	__in		efx_nic_t *enp,
	__in		efx_qword_t *eqp,
	__out		efx_link_mode_t *link_modep);

extern	__checkReturn	efx_rc_t
ef10_phy_get_link(
	__in		efx_nic_t *enp,
	__out		ef10_link_state_t *elsp);

extern	__checkReturn	efx_rc_t
ef10_phy_power(
	__in		efx_nic_t *enp,
	__in		boolean_t on);

extern	__checkReturn	efx_rc_t
ef10_phy_reconfigure(
	__in		efx_nic_t *enp);

extern	__checkReturn	efx_rc_t
ef10_phy_verify(
	__in		efx_nic_t *enp);

extern	__checkReturn	efx_rc_t
ef10_phy_oui_get(
	__in		efx_nic_t *enp,
	__out		uint32_t *ouip);

extern	__checkReturn	efx_rc_t
ef10_phy_link_state_get(
	__in		efx_nic_t *enp,
	__out		efx_phy_link_state_t *eplsp);

#if EFSYS_OPT_PHY_STATS

extern	__checkReturn			efx_rc_t
ef10_phy_stats_update(
	__in				efx_nic_t *enp,
	__in				efsys_mem_t *esmp,
	__inout_ecount(EFX_PHY_NSTATS)	uint32_t *stat);

#endif	/* EFSYS_OPT_PHY_STATS */

#if EFSYS_OPT_BIST

extern	__checkReturn		efx_rc_t
ef10_bist_enable_offline(
	__in			efx_nic_t *enp);

extern	__checkReturn		efx_rc_t
ef10_bist_start(
	__in			efx_nic_t *enp,
	__in			efx_bist_type_t type);

extern	__checkReturn		efx_rc_t
ef10_bist_poll(
	__in			efx_nic_t *enp,
	__in			efx_bist_type_t type,
	__out			efx_bist_result_t *resultp,
	__out_opt __drv_when(count > 0, __notnull)
	uint32_t	*value_maskp,
	__out_ecount_opt(count)	__drv_when(count > 0, __notnull)
	unsigned long	*valuesp,
	__in			size_t count);

extern				void
ef10_bist_stop(
	__in			efx_nic_t *enp,
	__in			efx_bist_type_t type);

#endif	/* EFSYS_OPT_BIST */

/* TX */

extern	__checkReturn	efx_rc_t
ef10_tx_init(
	__in		efx_nic_t *enp);

extern			void
ef10_tx_fini(
	__in		efx_nic_t *enp);

extern	__checkReturn	efx_rc_t
ef10_tx_qcreate(
	__in		efx_nic_t *enp,
	__in		unsigned int index,
	__in		unsigned int label,
	__in		efsys_mem_t *esmp,
	__in		size_t ndescs,
	__in		uint32_t id,
	__in		uint16_t flags,
	__in		efx_evq_t *eep,
	__in		efx_txq_t *etp,
	__out		unsigned int *addedp);

extern		void
ef10_tx_qdestroy(
	__in		efx_txq_t *etp);

extern	__checkReturn		efx_rc_t
ef10_tx_qpost(
	__in			efx_txq_t *etp,
	__in_ecount(ndescs)	efx_buffer_t *ebp,
	__in			unsigned int ndescs,
	__in			unsigned int completed,
	__inout			unsigned int *addedp);

extern			void
ef10_tx_qpush(
	__in		efx_txq_t *etp,
	__in		unsigned int added,
	__in		unsigned int pushed);

#if EFSYS_OPT_RX_PACKED_STREAM
extern			void
ef10_rx_qpush_ps_credits(
	__in		efx_rxq_t *erp);

extern	__checkReturn	uint8_t *
ef10_rx_qps_packet_info(
	__in		efx_rxq_t *erp,
	__in		uint8_t *buffer,
	__in		uint32_t buffer_length,
	__in		uint32_t current_offset,
	__out		uint16_t *lengthp,
	__out		uint32_t *next_offsetp,
	__out		uint32_t *timestamp);
#endif

extern	__checkReturn	efx_rc_t
ef10_tx_qpace(
	__in		efx_txq_t *etp,
	__in		unsigned int ns);

extern	__checkReturn	efx_rc_t
ef10_tx_qflush(
	__in		efx_txq_t *etp);

extern			void
ef10_tx_qenable(
	__in		efx_txq_t *etp);

extern	__checkReturn	efx_rc_t
ef10_tx_qpio_enable(
	__in		efx_txq_t *etp);

extern			void
ef10_tx_qpio_disable(
	__in		efx_txq_t *etp);

extern	__checkReturn	efx_rc_t
ef10_tx_qpio_write(
	__in			efx_txq_t *etp,
	__in_ecount(buf_length)	uint8_t *buffer,
	__in			size_t buf_length,
	__in			size_t pio_buf_offset);

extern	__checkReturn	efx_rc_t
ef10_tx_qpio_post(
	__in			efx_txq_t *etp,
	__in			size_t pkt_length,
	__in			unsigned int completed,
	__inout			unsigned int *addedp);

extern	__checkReturn	efx_rc_t
ef10_tx_qdesc_post(
	__in		efx_txq_t *etp,
	__in_ecount(n)	efx_desc_t *ed,
	__in		unsigned int n,
	__in		unsigned int completed,
	__inout		unsigned int *addedp);

extern	void
ef10_tx_qdesc_dma_create(
	__in	efx_txq_t *etp,
	__in	efsys_dma_addr_t addr,
	__in	size_t size,
	__in	boolean_t eop,
	__out	efx_desc_t *edp);

extern	void
ef10_tx_qdesc_tso_create(
	__in	efx_txq_t *etp,
	__in	uint16_t ipv4_id,
	__in	uint32_t tcp_seq,
	__in	uint8_t	 tcp_flags,
	__out	efx_desc_t *edp);

extern	void
ef10_tx_qdesc_tso2_create(
	__in			efx_txq_t *etp,
	__in			uint16_t ipv4_id,
	__in			uint16_t outer_ipv4_id,
	__in			uint32_t tcp_seq,
	__in			uint16_t tcp_mss,
	__out_ecount(count)	efx_desc_t *edp,
	__in			int count);

extern	void
ef10_tx_qdesc_vlantci_create(
	__in	efx_txq_t *etp,
	__in	uint16_t vlan_tci,
	__out	efx_desc_t *edp);

extern	void
ef10_tx_qdesc_checksum_create(
	__in	efx_txq_t *etp,
	__in	uint16_t flags,
	__out	efx_desc_t *edp);

#if EFSYS_OPT_QSTATS

extern			void
ef10_tx_qstats_update(
	__in				efx_txq_t *etp,
	__inout_ecount(TX_NQSTATS)	efsys_stat_t *stat);

#endif /* EFSYS_OPT_QSTATS */

typedef uint32_t	efx_piobuf_handle_t;

#define	EFX_PIOBUF_HANDLE_INVALID	((efx_piobuf_handle_t)-1)

extern	__checkReturn	efx_rc_t
ef10_nic_pio_alloc(
	__inout		efx_nic_t *enp,
	__out		uint32_t *bufnump,
	__out		efx_piobuf_handle_t *handlep,
	__out		uint32_t *blknump,
	__out		uint32_t *offsetp,
	__out		size_t *sizep);

extern	__checkReturn	efx_rc_t
ef10_nic_pio_free(
	__inout		efx_nic_t *enp,
	__in		uint32_t bufnum,
	__in		uint32_t blknum);

extern	__checkReturn	efx_rc_t
ef10_nic_pio_link(
	__inout		efx_nic_t *enp,
	__in		uint32_t vi_index,
	__in		efx_piobuf_handle_t handle);

extern	__checkReturn	efx_rc_t
ef10_nic_pio_unlink(
	__inout		efx_nic_t *enp,
	__in		uint32_t vi_index);


/* VPD */

#if EFSYS_OPT_VPD

extern	__checkReturn		efx_rc_t
ef10_vpd_init(
	__in			efx_nic_t *enp);

extern	__checkReturn		efx_rc_t
ef10_vpd_size(
	__in			efx_nic_t *enp,
	__out			size_t *sizep);

extern	__checkReturn		efx_rc_t
ef10_vpd_read(
	__in			efx_nic_t *enp,
	__out_bcount(size)	caddr_t data,
	__in			size_t size);

extern	__checkReturn		efx_rc_t
ef10_vpd_verify(
	__in			efx_nic_t *enp,
	__in_bcount(size)	caddr_t data,
	__in			size_t size);

extern	__checkReturn		efx_rc_t
ef10_vpd_reinit(
	__in			efx_nic_t *enp,
	__in_bcount(size)	caddr_t data,
	__in			size_t size);

extern	__checkReturn		efx_rc_t
ef10_vpd_get(
	__in			efx_nic_t *enp,
	__in_bcount(size)	caddr_t data,
	__in			size_t size,
	__inout			efx_vpd_value_t *evvp);

extern	__checkReturn		efx_rc_t
ef10_vpd_set(
	__in			efx_nic_t *enp,
	__in_bcount(size)	caddr_t data,
	__in			size_t size,
	__in			efx_vpd_value_t *evvp);

extern	__checkReturn		efx_rc_t
ef10_vpd_next(
	__in			efx_nic_t *enp,
	__in_bcount(size)	caddr_t data,
	__in			size_t size,
	__out			efx_vpd_value_t *evvp,
	__inout			unsigned int *contp);

extern __checkReturn		efx_rc_t
ef10_vpd_write(
	__in			efx_nic_t *enp,
	__in_bcount(size)	caddr_t data,
	__in			size_t size);

extern				void
ef10_vpd_fini(
	__in			efx_nic_t *enp);

#endif	/* EFSYS_OPT_VPD */


/* RX */

extern	__checkReturn	efx_rc_t
ef10_rx_init(
	__in		efx_nic_t *enp);

#if EFSYS_OPT_RX_SCATTER
extern	__checkReturn	efx_rc_t
ef10_rx_scatter_enable(
	__in		efx_nic_t *enp,
	__in		unsigned int buf_size);
#endif	/* EFSYS_OPT_RX_SCATTER */


#if EFSYS_OPT_RX_SCALE

extern	__checkReturn	efx_rc_t
ef10_rx_scale_context_alloc(
	__in		efx_nic_t *enp,
	__in		efx_rx_scale_context_type_t type,
	__in		uint32_t num_queues,
	__out		uint32_t *rss_contextp);

extern	__checkReturn	efx_rc_t
ef10_rx_scale_context_free(
	__in		efx_nic_t *enp,
	__in		uint32_t rss_context);

extern	__checkReturn	efx_rc_t
ef10_rx_scale_mode_set(
	__in		efx_nic_t *enp,
	__in		uint32_t rss_context,
	__in		efx_rx_hash_alg_t alg,
	__in		efx_rx_hash_type_t type,
	__in		boolean_t insert);

extern	__checkReturn	efx_rc_t
ef10_rx_scale_key_set(
	__in		efx_nic_t *enp,
	__in		uint32_t rss_context,
	__in_ecount(n)	uint8_t *key,
	__in		size_t n);

extern	__checkReturn	efx_rc_t
ef10_rx_scale_tbl_set(
	__in		efx_nic_t *enp,
	__in		uint32_t rss_context,
	__in_ecount(n)	unsigned int *table,
	__in		size_t n);

extern	__checkReturn	uint32_t
ef10_rx_prefix_hash(
	__in		efx_nic_t *enp,
	__in		efx_rx_hash_alg_t func,
	__in		uint8_t *buffer);

#endif /* EFSYS_OPT_RX_SCALE */

extern	__checkReturn	efx_rc_t
ef10_rx_prefix_pktlen(
	__in		efx_nic_t *enp,
	__in		uint8_t *buffer,
	__out		uint16_t *lengthp);

extern				void
ef10_rx_qpost(
	__in			efx_rxq_t *erp,
	__in_ecount(ndescs)	efsys_dma_addr_t *addrp,
	__in			size_t size,
	__in			unsigned int ndescs,
	__in			unsigned int completed,
	__in			unsigned int added);

extern			void
ef10_rx_qpush(
	__in		efx_rxq_t *erp,
	__in		unsigned int added,
	__inout		unsigned int *pushedp);

extern	__checkReturn	efx_rc_t
ef10_rx_qflush(
	__in		efx_rxq_t *erp);

extern		void
ef10_rx_qenable(
	__in		efx_rxq_t *erp);

union efx_rxq_type_data_u;

extern	__checkReturn	efx_rc_t
ef10_rx_qcreate(
	__in		efx_nic_t *enp,
	__in		unsigned int index,
	__in		unsigned int label,
	__in		efx_rxq_type_t type,
<<<<<<< HEAD
	__in		uint32_t type_data,
=======
	__in_opt	const union efx_rxq_type_data_u *type_data,
>>>>>>> b2521650
	__in		efsys_mem_t *esmp,
	__in		size_t ndescs,
	__in		uint32_t id,
	__in		unsigned int flags,
	__in		efx_evq_t *eep,
	__in		efx_rxq_t *erp);

extern			void
ef10_rx_qdestroy(
	__in		efx_rxq_t *erp);

extern			void
ef10_rx_fini(
	__in		efx_nic_t *enp);

#if EFSYS_OPT_FILTER

typedef struct ef10_filter_handle_s {
	uint32_t	efh_lo;
	uint32_t	efh_hi;
} ef10_filter_handle_t;

typedef struct ef10_filter_entry_s {
	uintptr_t efe_spec; /* pointer to filter spec plus busy bit */
	ef10_filter_handle_t efe_handle;
} ef10_filter_entry_t;

/*
 * BUSY flag indicates that an update is in progress.
 * AUTO_OLD flag is used to mark and sweep MAC packet filters.
 */
#define	EFX_EF10_FILTER_FLAG_BUSY	1U
#define	EFX_EF10_FILTER_FLAG_AUTO_OLD	2U
#define	EFX_EF10_FILTER_FLAGS		3U

/*
 * Size of the hash table used by the driver. Doesn't need to be the
 * same size as the hardware's table.
 */
#define	EFX_EF10_FILTER_TBL_ROWS 8192

/* Only need to allow for one directed and one unknown unicast filter */
#define	EFX_EF10_FILTER_UNICAST_FILTERS_MAX	2

/* Allow for the broadcast address to be added to the multicast list */
#define	EFX_EF10_FILTER_MULTICAST_FILTERS_MAX	(EFX_MAC_MULTICAST_LIST_MAX + 1)

/*
 * For encapsulated packets, there is one filter each for each combination of
 * IPv4 or IPv6 outer frame, VXLAN, GENEVE or NVGRE packet type, and unicast or
 * multicast inner frames.
 */
#define	EFX_EF10_FILTER_ENCAP_FILTERS_MAX	12

typedef struct ef10_filter_table_s {
	ef10_filter_entry_t	eft_entry[EFX_EF10_FILTER_TBL_ROWS];
	efx_rxq_t		*eft_default_rxq;
	boolean_t		eft_using_rss;
	uint32_t		eft_unicst_filter_indexes[
	    EFX_EF10_FILTER_UNICAST_FILTERS_MAX];
	uint32_t		eft_unicst_filter_count;
	uint32_t		eft_mulcst_filter_indexes[
	    EFX_EF10_FILTER_MULTICAST_FILTERS_MAX];
	uint32_t		eft_mulcst_filter_count;
	boolean_t		eft_using_all_mulcst;
	uint32_t		eft_encap_filter_indexes[
	    EFX_EF10_FILTER_ENCAP_FILTERS_MAX];
	uint32_t		eft_encap_filter_count;
} ef10_filter_table_t;

	__checkReturn	efx_rc_t
ef10_filter_init(
	__in		efx_nic_t *enp);

			void
ef10_filter_fini(
	__in		efx_nic_t *enp);

	__checkReturn	efx_rc_t
ef10_filter_restore(
	__in		efx_nic_t *enp);

	__checkReturn	efx_rc_t
ef10_filter_add(
	__in		efx_nic_t *enp,
	__inout		efx_filter_spec_t *spec,
	__in		boolean_t may_replace);

	__checkReturn	efx_rc_t
ef10_filter_delete(
	__in		efx_nic_t *enp,
	__inout		efx_filter_spec_t *spec);

extern	__checkReturn	efx_rc_t
ef10_filter_supported_filters(
	__in				efx_nic_t *enp,
	__out_ecount(buffer_length)	uint32_t *buffer,
	__in				size_t buffer_length,
	__out				size_t *list_lengthp);

extern	__checkReturn	efx_rc_t
ef10_filter_reconfigure(
	__in				efx_nic_t *enp,
	__in_ecount(6)			uint8_t const *mac_addr,
	__in				boolean_t all_unicst,
	__in				boolean_t mulcst,
	__in				boolean_t all_mulcst,
	__in				boolean_t brdcst,
	__in_ecount(6*count)		uint8_t const *addrs,
	__in				uint32_t count);

extern		void
ef10_filter_get_default_rxq(
	__in		efx_nic_t *enp,
	__out		efx_rxq_t **erpp,
	__out		boolean_t *using_rss);

extern		void
ef10_filter_default_rxq_set(
	__in		efx_nic_t *enp,
	__in		efx_rxq_t *erp,
	__in		boolean_t using_rss);

extern		void
ef10_filter_default_rxq_clear(
	__in		efx_nic_t *enp);


#endif /* EFSYS_OPT_FILTER */

extern	__checkReturn			efx_rc_t
efx_mcdi_get_function_info(
	__in				efx_nic_t *enp,
	__out				uint32_t *pfp,
	__out_opt			uint32_t *vfp);

extern	__checkReturn		efx_rc_t
efx_mcdi_privilege_mask(
	__in			efx_nic_t *enp,
	__in			uint32_t pf,
	__in			uint32_t vf,
	__out			uint32_t *maskp);

extern	__checkReturn	efx_rc_t
efx_mcdi_get_port_assignment(
	__in		efx_nic_t *enp,
	__out		uint32_t *portp);

extern	__checkReturn	efx_rc_t
efx_mcdi_get_port_modes(
	__in		efx_nic_t *enp,
	__out		uint32_t *modesp,
	__out_opt	uint32_t *current_modep,
	__out_opt	uint32_t *default_modep);

extern	__checkReturn	efx_rc_t
ef10_nic_get_port_mode_bandwidth(
	__in		efx_nic_t *enp,
	__out		uint32_t *bandwidth_mbpsp);

extern	__checkReturn	efx_rc_t
efx_mcdi_get_mac_address_pf(
	__in			efx_nic_t *enp,
	__out_ecount_opt(6)	uint8_t mac_addrp[6]);

extern	__checkReturn	efx_rc_t
efx_mcdi_get_mac_address_vf(
	__in			efx_nic_t *enp,
	__out_ecount_opt(6)	uint8_t mac_addrp[6]);

extern	__checkReturn	efx_rc_t
efx_mcdi_get_clock(
	__in		efx_nic_t *enp,
	__out		uint32_t *sys_freqp,
	__out		uint32_t *dpcpu_freqp);


extern	__checkReturn	efx_rc_t
efx_mcdi_get_rxdp_config(
	__in		efx_nic_t *enp,
	__out		uint32_t *end_paddingp);

extern	__checkReturn	efx_rc_t
efx_mcdi_get_vector_cfg(
	__in		efx_nic_t *enp,
	__out_opt	uint32_t *vec_basep,
	__out_opt	uint32_t *pf_nvecp,
	__out_opt	uint32_t *vf_nvecp);

extern	__checkReturn		efx_rc_t
ef10_get_privilege_mask(
	__in			efx_nic_t *enp,
	__out			uint32_t *maskp);

#if EFSYS_OPT_FW_SUBVARIANT_AWARE

extern	__checkReturn	efx_rc_t
efx_mcdi_get_nic_global(
	__in		efx_nic_t *enp,
	__in		uint32_t key,
	__out		uint32_t *valuep);

extern	__checkReturn	efx_rc_t
efx_mcdi_set_nic_global(
	__in		efx_nic_t *enp,
	__in		uint32_t key,
	__in		uint32_t value);

#endif	/* EFSYS_OPT_FW_SUBVARIANT_AWARE */


#if EFSYS_OPT_RX_PACKED_STREAM

/* Data space per credit in packed stream mode */
#define	EFX_RX_PACKED_STREAM_MEM_PER_CREDIT (1 << 16)

/*
 * Received packets are always aligned at this boundary. Also there always
 * exists a gap of this size between packets.
 * (see SF-112241-TC, 4.5)
 */
#define	EFX_RX_PACKED_STREAM_ALIGNMENT 64

/*
 * Size of a pseudo-header prepended to received packets
 * in packed stream mode
 */
#define	EFX_RX_PACKED_STREAM_RX_PREFIX_SIZE 8

/* Minimum space for packet in packed stream mode */
#define	EFX_RX_PACKED_STREAM_MIN_PACKET_SPACE		     \
	P2ROUNDUP(EFX_RX_PACKED_STREAM_RX_PREFIX_SIZE +	     \
	    EFX_MAC_PDU_MIN +				     \
	    EFX_RX_PACKED_STREAM_ALIGNMENT,		     \
	    EFX_RX_PACKED_STREAM_ALIGNMENT)

/* Maximum number of credits */
#define	EFX_RX_PACKED_STREAM_MAX_CREDITS 127

#endif /* EFSYS_OPT_RX_PACKED_STREAM */

#if EFSYS_OPT_RX_ES_SUPER_BUFFER

/*
 * Maximum DMA length and buffer stride alignment.
 * (see SF-119419-TC, 3.2)
 */
#define	EFX_RX_ES_SUPER_BUFFER_BUF_ALIGNMENT	64

#endif

#ifdef	__cplusplus
}
#endif

#endif	/* _SYS_EF10_IMPL_H */<|MERGE_RESOLUTION|>--- conflicted
+++ resolved
@@ -552,8 +552,6 @@
 	__in			uint32_t offset,
 	__out			uint32_t *startp,
 	__out			uint32_t *lengthp);
-<<<<<<< HEAD
-=======
 
 extern	__checkReturn		efx_rc_t
 ef10_nvram_buffer_peek_item(
@@ -564,7 +562,6 @@
 	__out			uint32_t *tagp,
 	__out			uint32_t *lengthp,
 	__out			uint32_t *value_offsetp);
->>>>>>> b2521650
 
 extern	__checkReturn		efx_rc_t
 ef10_nvram_buffer_get_item(
@@ -573,16 +570,10 @@
 	__in			size_t buffer_size,
 	__in			uint32_t offset,
 	__in			uint32_t length,
-<<<<<<< HEAD
-	__out_bcount_part(item_max_size, *lengthp)
-				caddr_t itemp,
-	__in			size_t item_max_size,
-=======
 	__out			uint32_t *tagp,
 	__out_bcount_part(value_max_size, *lengthp)
 				caddr_t valuep,
 	__in			size_t value_max_size,
->>>>>>> b2521650
 	__out			uint32_t *lengthp);
 
 extern	__checkReturn		efx_rc_t
@@ -1047,11 +1038,7 @@
 	__in		unsigned int index,
 	__in		unsigned int label,
 	__in		efx_rxq_type_t type,
-<<<<<<< HEAD
-	__in		uint32_t type_data,
-=======
 	__in_opt	const union efx_rxq_type_data_u *type_data,
->>>>>>> b2521650
 	__in		efsys_mem_t *esmp,
 	__in		size_t ndescs,
 	__in		uint32_t id,
