--- conflicted
+++ resolved
@@ -1,7 +1,6 @@
-
 /**************************************************************************
 
-Copyright (c) 2007, Chelsio Inc.
+Copyright (c) 2007, 2009 Chelsio Inc.
 All rights reserved.
 
 Redistribution and use in source and binary forms, with or without
@@ -33,100 +32,111 @@
 #ifndef CXGB_TOM_H_
 #define CXGB_TOM_H_
 #include <sys/protosw.h>
-#include <netinet/toedev.h>
-
-#define LISTEN_INFO_HASH_SIZE 32 
-
-struct listen_info {
-	struct listen_info *next;  /* Link to next entry */
-	struct socket *so;         /* The listening socket */
-	unsigned int stid;         /* The server TID */
-};
-
-
-/*
- * TOM tunable parameters.  They can be manipulated through sysctl(2) or /proc.
- */
-struct tom_tunables {
-        int max_host_sndbuf;    // max host RAM consumed by a sndbuf
-        int tx_hold_thres;      // push/pull threshold for non-full TX sk_buffs
-        int max_wrs;            // max # of outstanding WRs per connection
-        int rx_credit_thres;    // min # of RX credits needed for RX_DATA_ACK
-        int cong_alg;           // Congestion control algorithm
-        int mss;                // max TX_DATA WR payload size
-        int delack;             // delayed ACK control
-        int max_conn;           // maximum number of offloaded connections
-        int soft_backlog_limit; // whether the listen backlog limit is soft
-        int ddp;                // whether to put new connections in DDP mode
-        int ddp_thres;          // min recvmsg size before activating DDP
-        int ddp_copy_limit;     // capacity of kernel DDP buffer
-        int ddp_push_wait;      // whether blocking DDP waits for PSH flag
-        int ddp_rcvcoalesce;    // whether receive coalescing is enabled
-        int zcopy_sosend_enabled; // < is never zcopied
-        int zcopy_sosend_partial_thres; // < is never zcopied
-        int zcopy_sosend_partial_copy; // bytes copied in partial zcopy
-        int zcopy_sosend_thres;// >= are mostly zcopied
-        int zcopy_sosend_copy; // bytes coped in zcopied
-        int zcopy_sosend_ret_pending_dma;// pot. return while pending DMA
-        int activated;          // TOE engine activation state
+#include <netinet/toecore.h>
+
+MALLOC_DECLARE(M_CXGB);
+
+#define	KTR_CXGB	KTR_SPARE3
+
+#define LISTEN_HASH_SIZE 32 
+
+/*
+ * Holds the size, base address, free list start, etc of the TID, server TID,
+ * and active-open TID tables for a offload device.
+ * The tables themselves are allocated dynamically.
+ */
+struct tid_info {
+	void **tid_tab;
+	unsigned int ntids;
+	volatile unsigned int tids_in_use;
+
+	union listen_entry *stid_tab;
+	unsigned int nstids;
+	unsigned int stid_base;
+
+	union active_open_entry *atid_tab;
+	unsigned int natids;
+	unsigned int atid_base;
+
+	/*
+	 * The following members are accessed R/W so we put them in their own
+	 * cache lines.  TOM_XXX: actually do what is said here.
+	 *
+	 * XXX We could combine the atid fields above with the lock here since
+	 * atids are use once (unlike other tids).  OTOH the above fields are
+	 * usually in cache due to tid_tab.
+	 */
+	struct mtx atid_lock;
+	union active_open_entry *afree;
+	unsigned int atids_in_use;
+
+	struct mtx stid_lock;
+	union listen_entry *sfree;
+	unsigned int stids_in_use;
 };
 
 struct tom_data {
-        TAILQ_ENTRY(tom_data) entry;
-			      
-        struct t3cdev *cdev;
-        struct pci_dev *pdev;
-        struct toedev tdev;
-
-        struct cxgb_client *client;
-        struct tom_tunables conf;
-        struct tom_sysctl_table *sysctl;
+        struct toedev tod;
+
+	/*
+	 * toepcb's associated with this TOE device are either on the
+	 * toep list or in the synq of a listening socket in lctx hash.
+	 */
+	struct mtx toep_list_lock;
+	TAILQ_HEAD(, toepcb) toep_list;
+
+	struct l2t_data *l2t;
+	struct tid_info tid_maps;
 
         /*
-         * The next three locks listen_lock, deferq.lock, and tid_release_lock
-         * are used rarely so we let them potentially share a cacheline.
+	 * The next two locks listen_lock, and tid_release_lock are used rarely
+	 * so we let them potentially share a cacheline.
          */
 
-        struct listen_info *listen_hash_tab[LISTEN_INFO_HASH_SIZE];
-        struct mtx listen_lock;
-
-        struct mbuf_head deferq;
-        struct task deferq_task;
-
-        struct socket **tid_release_list;
+	LIST_HEAD(, listen_ctx) *listen_hash;
+	u_long listen_mask;
+	int lctx_count;		/* # of lctx in the hash table */
+        struct mtx lctx_hash_lock;
+
+        void **tid_release_list;
         struct mtx tid_release_lock;
         struct task tid_release_task;
-
-        volatile int tx_dma_pending;
-	
-        unsigned int ddp_llimit;
-        unsigned int ddp_ulimit;
-
-        unsigned int rx_page_size;
-
-        u8 *ppod_map;
-        unsigned int nppods;
-        struct mtx ppod_map_lock;
-	
-        struct adap_ports *ports;
-	struct taskqueue *tq;
-};
-
+};
+
+struct synq_entry {
+	TAILQ_ENTRY(synq_entry) link;	/* listen_ctx's synq link */
+	int flags;			/* same as toepcb's tp_flags */
+	int tid;
+	struct mbuf *m;			/* backpointer to containing mbuf */
+	struct listen_ctx *lctx;	/* backpointer to listen ctx */
+	struct cpl_pass_establish *cpl;
+	struct toepcb *toep;
+	struct l2t_entry *e;
+	uint32_t iss;
+	uint32_t ts;
+	uint32_t opt0h;
+	uint32_t qset;
+	int rx_credits;
+	volatile u_int refcnt;
+
+#define RPL_OK		0	/* ok to reply */
+#define RPL_DONE	1	/* replied already */
+#define RPL_DONT	2	/* don't reply */
+	volatile u_int reply;	/* see above. */
+};
+
+#define LCTX_RPL_PENDING	1	/* waiting for CPL_PASS_OPEN_RPL */
 
 struct listen_ctx {
-	struct socket *lso;
-	struct tom_data *tom_data;
-	int ulp_mode;
-	LIST_HEAD(, toepcb) synq_head;
-	
-};
-
-<<<<<<< HEAD
-#define TOM_DATA(dev) (*(struct tom_data **)&(dev)->tod_l4opt)
-#define T3C_DEV(sk) ((TOM_DATA(TOE_DEV(sk)))->cdev)
-#define TOEP_T3C_DEV(toep) (TOM_DATA(toep->tp_toedev)->cdev)
-#define TOM_TUNABLE(dev, param) (TOM_DATA(dev)->conf.param)
-=======
+	LIST_ENTRY(listen_ctx) link;	/* listen hash linkage */
+	volatile int refcnt;
+	int stid;
+	int flags;
+	struct inpcb *inp;		/* listening socket's inp */
+	int qset;
+	TAILQ_HEAD(, synq_entry) synq;
+};
+
 void t3_process_tid_release_list(void *data, int pending);
 
 static inline struct tom_data *
@@ -140,37 +150,131 @@
 	void *ctx;
 	union listen_entry *next;
 };
->>>>>>> 85823a3b
-
-#define TP_DATASENT         	(1 << 0)
-#define TP_TX_WAIT_IDLE      	(1 << 1)
-#define TP_FIN_SENT          	(1 << 2)
-#define TP_ABORT_RPL_PENDING 	(1 << 3)
-#define TP_ABORT_SHUTDOWN    	(1 << 4)
-#define TP_ABORT_RPL_RCVD    	(1 << 5)
-#define TP_ABORT_REQ_RCVD    	(1 << 6)
-#define TP_CLOSE_CON_REQUESTED	(1 << 7)
-#define TP_SYN_RCVD		(1 << 8)
-#define TP_ESTABLISHED		(1 << 9)
-
-void t3_init_tunables(struct tom_data *t);
-
-void t3_sysctl_register(struct adapter *sc, const struct tom_tunables *p);
-
-static __inline struct mbuf *
-m_gethdr_nofail(int len)
-{
-	struct mbuf *m;
-	
-	m = m_gethdr(M_NOWAIT, MT_DATA);
-	if (m == NULL) {
-		panic("implement lowmem cache\n");
-	}
-	
-	KASSERT(len < MHLEN, ("requested header size too large for mbuf"));	
-	m->m_pkthdr.len = m->m_len = len;
-	return (m);
-}
-
-
+
+union active_open_entry {
+	void *ctx;
+	union active_open_entry *next;
+};
+
+/*
+ * Map an ATID or STID to their entries in the corresponding TID tables.
+ */
+static inline union active_open_entry *atid2entry(const struct tid_info *t,
+                                                  unsigned int atid)
+{
+        return &t->atid_tab[atid - t->atid_base];
+}
+
+
+static inline union listen_entry *stid2entry(const struct tid_info *t,
+                                             unsigned int stid)
+{
+        return &t->stid_tab[stid - t->stid_base];
+}
+
+/*
+ * Find the connection corresponding to a TID.
+ */
+static inline void *lookup_tid(const struct tid_info *t, unsigned int tid)
+{
+	void *p;
+
+	if (tid >= t->ntids)
+		return (NULL);
+
+	p = t->tid_tab[tid];
+	if (p < (void *)t->tid_tab || p >= (void *)&t->atid_tab[t->natids])
+		return (p);
+
+	return (NULL);
+}
+
+/*
+ * Find the connection corresponding to a server TID.
+ */
+static inline void *lookup_stid(const struct tid_info *t, unsigned int tid)
+{
+	void *p;
+
+        if (tid < t->stid_base || tid >= t->stid_base + t->nstids)
+                return (NULL);
+
+	p = stid2entry(t, tid)->ctx;
+	if (p < (void *)t->tid_tab || p >= (void *)&t->atid_tab[t->natids])
+		return (p);
+
+	return (NULL);
+}
+
+/*
+ * Find the connection corresponding to an active-open TID.
+ */
+static inline void *lookup_atid(const struct tid_info *t, unsigned int tid)
+{
+	void *p;
+
+        if (tid < t->atid_base || tid >= t->atid_base + t->natids)
+                return (NULL);
+
+	p = atid2entry(t, tid)->ctx;
+	if (p < (void *)t->tid_tab || p >= (void *)&t->atid_tab[t->natids])
+		return (p);
+
+	return (NULL);
+}
+
+static inline uint32_t
+calc_opt2(int cpu_idx)
+{
+	uint32_t opt2 = F_CPU_INDEX_VALID | V_CPU_INDEX(cpu_idx);
+
+	/* 3 = highspeed CC algorithm */
+	opt2 |= V_FLAVORS_VALID(1) | V_CONG_CONTROL_FLAVOR(3) |
+	    V_PACING_FLAVOR(1);
+
+	/* coalesce and push bit semantics */
+	opt2 |= F_RX_COALESCE_VALID | V_RX_COALESCE(3);
+
+	return (htobe32(opt2));
+}
+
+/* cxgb_tom.c */
+struct toepcb *toepcb_alloc(struct toedev *);
+void toepcb_free(struct toepcb *);
+
+/* cxgb_cpl_io.c */
+void t3_init_cpl_io(struct adapter *);
+int t3_push_frames(struct socket *, int);
+int t3_connect(struct toedev *, struct socket *, struct rtentry *,
+    struct sockaddr *);
+int t3_tod_output(struct toedev *, struct tcpcb *);
+int t3_send_rst(struct toedev *, struct tcpcb *);
+int t3_send_fin(struct toedev *, struct tcpcb *);
+void insert_tid(struct tom_data *, void *, unsigned int);
+void update_tid(struct tom_data *, void *, unsigned int);
+void remove_tid(struct tom_data *, unsigned int);
+uint32_t calc_opt0h(struct socket *, int, int, struct l2t_entry *);
+uint32_t calc_opt0l(struct socket *, int);
+void queue_tid_release(struct toedev *, unsigned int);
+void offload_socket(struct socket *, struct toepcb *);
+void undo_offload_socket(struct socket *);
+int select_rcv_wscale(void);
+unsigned long select_rcv_wnd(struct socket *);
+int find_best_mtu_idx(struct adapter *, struct in_conninfo *, int);
+void make_established(struct socket *, uint32_t, uint32_t, uint16_t);
+void t3_rcvd(struct toedev *, struct tcpcb *);
+void t3_pcb_detach(struct toedev *, struct tcpcb *);
+void send_abort_rpl(struct toedev *, int, int);
+void release_tid(struct toedev *, unsigned int, int);
+
+/* cxgb_listen.c */
+void t3_init_listen_cpl_handlers(struct adapter *);
+int t3_listen_start(struct toedev *, struct tcpcb *);
+int t3_listen_stop(struct toedev *, struct tcpcb *);
+void t3_syncache_added(struct toedev *, void *);
+void t3_syncache_removed(struct toedev *, void *);
+int t3_syncache_respond(struct toedev *, void *, struct mbuf *);
+int do_abort_req_synqe(struct sge_qset *, struct rsp_desc *, struct mbuf *);
+int do_abort_rpl_synqe(struct sge_qset *, struct rsp_desc *, struct mbuf *);
+void t3_offload_socket(struct toedev *, void *, struct socket *);
 #endif