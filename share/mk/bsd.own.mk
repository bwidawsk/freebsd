# $FreeBSD$
#
# The include file <bsd.own.mk> set common variables for owner,
# group, mode, and directories. Defaults are in brackets.
#
#
# +++ variables +++
#
# DESTDIR	Change the tree where the file gets installed. [not set]
#
# DISTDIR	Change the tree where the file for a distribution
# 		gets installed (see /usr/src/release/Makefile). [not set]
#
# COMPRESS_CMD	Program to compress documents.
#		Output is to stdout. [gzip -cn]
#
# COMPRESS_EXT	File name extension of ${COMPRESS_CMD} command. [.gz]
#
# BINOWN	Binary owner. [root]
#
# BINGRP	Binary group. [wheel]
#
# BINMODE	Binary mode. [555]
#
# NOBINMODE	Mode for non-executable files. [444]
#
# LIBDIR	Base path for libraries. [/usr/lib]
#
# LIBCOMPATDIR	Base path for compat libraries. [/usr/lib/compat]
#
# LIBPRIVATEDIR	Base path for private libraries. [/usr/lib/private]
#
# LIBDATADIR	Base path for misc. utility data files. [/usr/libdata]
#
# LIBEXECDIR	Base path for system daemons and utilities. [/usr/libexec]
#
# LINTLIBDIR	Base path for lint libraries. [/usr/libdata/lint]
#
# SHLIBDIR	Base path for shared libraries. [${LIBDIR}]
#
# LIBOWN	Library owner. [${BINOWN}]
#
# LIBGRP	Library group. [${BINGRP}]
#
# LIBMODE	Library mode. [${NOBINMODE}]
#
#
# DEBUGDIR	Base path for standalone debug files. [/usr/lib/debug]
#
# DEBUGMODE	Mode for debug files. [${NOBINMODE}]
#
#
# KMODDIR	Base path for loadable kernel modules
#		(see kld(4)). [/boot/kernel]
#
# KMODOWN	Kernel and KLD owner. [${BINOWN}]
#
# KMODGRP	Kernel and KLD group. [${BINGRP}]
#
# KMODMODE	KLD mode. [${BINMODE}]
#
#
# SHAREDIR	Base path for architecture-independent ascii
#		text files. [/usr/share]
#
# SHAREOWN	ASCII text file owner. [root]
#
# SHAREGRP	ASCII text file group. [wheel]
#
# SHAREMODE	ASCII text file mode. [${NOBINMODE}]
#
#
# CONFDIR	Base path for configuration files. [/etc]
#
# CONFOWN	Configuration file owner. [root]
#
# CONFGRP	Configuration file group. [wheel]
#
# CONFMODE	Configuration file mode. [644]
#
#
# DOCDIR	Base path for system documentation (e.g. PSD, USD,
#		handbook, FAQ etc.). [${SHAREDIR}/doc]
#
# DOCOWN	Documentation owner. [${SHAREOWN}]
#
# DOCGRP	Documentation group. [${SHAREGRP}]
#
# DOCMODE	Documentation mode. [${NOBINMODE}]
#
#
# INFODIR	Base path for GNU's hypertext system
#		called Info (see info(1)). [${SHAREDIR}/info]
#
# INFOOWN	Info owner. [${SHAREOWN}]
#
# INFOGRP	Info group. [${SHAREGRP}]
#
# INFOMODE	Info mode. [${NOBINMODE}]
#
#
# MANDIR	Base path for manual installation. [${SHAREDIR}/man/man]
#
# MANOWN	Manual owner. [${SHAREOWN}]
#
# MANGRP	Manual group. [${SHAREGRP}]
#
# MANMODE	Manual mode. [${NOBINMODE}]
#
#
# NLSDIR	Base path for National Language Support files
#		installation. [${SHAREDIR}/nls]
#
# NLSOWN	National Language Support files owner. [${SHAREOWN}]
#
# NLSGRP	National Language Support files group. [${SHAREGRP}]
#
# NLSMODE	National Language Support files mode. [${NOBINMODE}]
#
# INCLUDEDIR	Base path for standard C include files [/usr/include]

.if !target(__<bsd.own.mk>__)
__<bsd.own.mk>__:

.if !defined(_WITHOUT_SRCCONF)
SRCCONF?=	/etc/src.conf
.if exists(${SRCCONF}) || ${SRCCONF} != "/etc/src.conf"
.include "${SRCCONF}"
.endif
.endif

# Binaries
BINOWN?=	root
BINGRP?=	wheel
BINMODE?=	555
NOBINMODE?=	444

.if defined(MODULES_WITH_WORLD)
KMODDIR?=	/boot/modules
.else
KMODDIR?=	/boot/kernel
.endif
KMODOWN?=	${BINOWN}
KMODGRP?=	${BINGRP}
KMODMODE?=	${BINMODE}

LIBDIR?=	/usr/lib
LIBCOMPATDIR?=	/usr/lib/compat
LIBPRIVATEDIR?=	/usr/lib/private
LIBDATADIR?=	/usr/libdata
LIBEXECDIR?=	/usr/libexec
LINTLIBDIR?=	/usr/libdata/lint
SHLIBDIR?=	${LIBDIR}
LIBOWN?=	${BINOWN}
LIBGRP?=	${BINGRP}
LIBMODE?=	${NOBINMODE}

DEBUGDIR?=	/usr/lib/debug
DEBUGMODE?=	${NOBINMODE}


# Share files
SHAREDIR?=	/usr/share
SHAREOWN?=	root
SHAREGRP?=	wheel
SHAREMODE?=	${NOBINMODE}

CONFDIR?=	/etc
CONFOWN?=	root
CONFGRP?=	wheel
CONFMODE?=	644

MANDIR?=	${SHAREDIR}/man/man
MANOWN?=	${SHAREOWN}
MANGRP?=	${SHAREGRP}
MANMODE?=	${NOBINMODE}

DOCDIR?=	${SHAREDIR}/doc
DOCOWN?=	${SHAREOWN}
DOCGRP?=	${SHAREGRP}
DOCMODE?=	${NOBINMODE}

INFODIR?=	${SHAREDIR}/info
INFOOWN?=	${SHAREOWN}
INFOGRP?=	${SHAREGRP}
INFOMODE?=	${NOBINMODE}

NLSDIR?=	${SHAREDIR}/nls
NLSOWN?=	${SHAREOWN}
NLSGRP?=	${SHAREGRP}
NLSMODE?=	${NOBINMODE}

INCLUDEDIR?=	/usr/include

TESTSBASE?=	/usr/tests
TESTSDIR?=	${TESTSBASE}/${RELDIR:S,/tests,,}

#
# install(1) parameters.
#
HRDLINK?=	-l h
SYMLINK?=	-l s

INSTALL_LINK?=		${INSTALL} ${HRDLINK}
INSTALL_SYMLINK?=	${INSTALL} ${SYMLINK}

# Common variables
.if !defined(DEBUG_FLAGS)
STRIP?=		-s
.endif

COMPRESS_CMD?=	gzip -cn
COMPRESS_EXT?=	.gz

.if !defined(_WITHOUT_SRCCONF)
#
# Define MK_* variables (which are either "yes" or "no") for users
# to set via WITH_*/WITHOUT_* in /etc/src.conf and override in the
# make(1) environment.
# These should be tested with `== "no"' or `!= "no"' in makefiles.
# The NO_* variables should only be set by makefiles.
#

#
# Supported NO_* options (if defined, MK_* will be forced to "no",
# regardless of user's setting).
#
.for var in \
    CTF \
    DEBUG_FILES \
    INSTALLLIB \
    MAN \
    PROFILE
.if defined(NO_${var})
.if defined(WITH_${var})
.undef WITH_${var}
.endif
WITHOUT_${var}=
.endif
.endfor

#
# Older-style variables that enabled behaviour when set.
#
.if defined(YES_HESIOD)
WITH_HESIOD=
.endif

__DEFAULT_YES_OPTIONS = \
    ACCT \
    ACPI \
    AMD \
    APM \
    ARM_EABI \
    ASSERT_DEBUG \
    AT \
    ATF \
    ATM \
    AUDIT \
    AUTHPF \
    BINUTILS \
    BLUETOOTH \
    BMAKE \
    BOOT \
    BSD_CPIO \
    BSNMP \
    BZIP2 \
    CALENDAR \
    CAPSICUM \
    CDDL \
    CPP \
    CROSS_COMPILER \
    CRYPT \
    CTM \
    CXX \
    DICT \
    DYNAMICROOT \
    ED_CRYPTO \
    EXAMPLES \
    FLOPPY \
    FORMAT_EXTENSIONS \
    FORTH \
    FP_LIBC \
    FREEBSD_UPDATE \
    GAMES \
    GCOV \
    GDB \
    GNU \
    GPIB \
    GPIO \
    GROFF \
    HTML \
    ICONV \
    INET \
    INET6 \
    INFO \
    INSTALLLIB \
    IPFILTER \
    IPFW \
    IPX \
    JAIL \
    KDUMP \
    KERBEROS \
    KERNEL_SYMBOLS \
    KVM \
    LDNS \
    LDNS_UTILS \
    LEGACY_CONSOLE \
    LIB32 \
    LIBPTHREAD \
    LIBTHR \
    LOCALES \
    LOCATE \
    LPR \
    LS_COLORS \
    MAIL \
    MAILWRAPPER \
    MAKE \
    MAN \
    NDIS \
    NETCAT \
    NETGRAPH \
    NIS \
    NLS \
    NLS_CATALOGS \
    NS_CACHING \
    NTP \
    OPENSSH \
    OPENSSL \
    PAM \
    PC_SYSINSTALL \
    PF \
    PKGBOOTSTRAP \
    PMC \
    PORTSNAP \
    PPP \
    PROFILE \
    QUOTAS \
    RCMDS \
    RCS \
    RESCUE \
    ROUTED \
    SENDMAIL \
    SETUID_LOGIN \
    SHAREDOCS \
    SOURCELESS \
    SOURCELESS_HOST \
    SOURCELESS_UCODE \
    SSP \
    SVNLITE \
    SYMVER \
    SYSCONS \
    SYSINSTALL \
    TCSH \
    TELNET \
    TEXTPROC \
    TOOLCHAIN \
    UNBOUND \
    USB \
    UTMPX \
    WIRELESS \
    WPA_SUPPLICANT_EAPOL \
    ZFS \
    ZONEINFO

__DEFAULT_NO_OPTIONS = \
<<<<<<< HEAD
    AUTO_OBJ \
    BIND_IDN \
    BIND_LARGE_FILE \
    BIND_LIBS \
    BIND_SIGCHASE \
    BIND_XML \
=======
>>>>>>> 5cca672b
    BSD_GREP \
    BSD_PATCH \
    CLANG_EXTRAS \
    CTF \
    DEBUG_FILES \
    GPL_DTC \
    HESIOD \
    LIBICONV_COMPAT \
    INSTALL_AS_USER \
<<<<<<< HEAD
    LDNS_UTILS \
    META_MODE \
=======
    LLDB \
    NMTREE \
>>>>>>> 5cca672b
    NAND \
    NMTREE \
    OFED \
    OPENSSH_NONE_CIPHER \
    PKGTOOLS \
    SHARED_TOOLCHAIN \
    STAGING \
    STAGING_PROG \
    SVN \
    USB_GADGET_EXAMPLES

#
# Default behaviour of some options depends on the architecture.  Unfortunately
# this means that we have to test TARGET_ARCH (the buildworld case) as well
# as MACHINE_ARCH (the non-buildworld case).  Normally TARGET_ARCH is not
# used at all in bsd.*.mk, but we have to make an exception here if we want
# to allow defaults for some things like clang and fdt to vary by target
# architecture.
#
.if defined(TARGET_ARCH)
__T=${TARGET_ARCH}
.else
__T=${MACHINE_ARCH}
.endif
.if defined(TARGET)
__TT=${TARGET}
.else
__TT=${MACHINE}
.endif
# Clang is only for x86, powerpc and little-endian arm right now, by default.
.if ${__T} == "amd64" || ${__T} == "i386" || ${__T:Mpowerpc*}
__DEFAULT_YES_OPTIONS+=CLANG CLANG_FULL
.elif ${__T} == "arm" || ${__T} == "armv6"
__DEFAULT_YES_OPTIONS+=CLANG
# GCC is unable to build the full clang on arm, disable it by default.
__DEFAULT_NO_OPTIONS+=CLANG_FULL
.else
__DEFAULT_NO_OPTIONS+=CLANG CLANG_FULL
.endif
# Clang the default system compiler only on little-endian arm and x86.
.if ${__T} == "amd64" || ${__T} == "arm" || ${__T} == "armv6" || \
    ${__T} == "i386"
__DEFAULT_YES_OPTIONS+=CLANG_IS_CC
# The pc98 bootloader requires gcc to build and so we must leave gcc enabled
# for pc98 for now.
.if ${__TT} == "pc98"
__DEFAULT_NO_OPTIONS+=GNUCXX
__DEFAULT_YES_OPTIONS+=GCC
.else
__DEFAULT_NO_OPTIONS+=GCC GNUCXX
.endif
# The libc++ headers use c++11 extensions.  These are normally silenced because
# they are treated as system headers, but we explicitly disable that warning
# suppression when building the base system to catch bugs in our headers.
# Eventually we'll want to start building the base system C++ code as C++11,
# but not yet.
_COMPVERSION!= ${CC} --version
.if ${_COMPVERSION:Mclang}
CXXFLAGS+=	-Wno-c++11-extensions
.endif
.else
# If clang is not cc, then build gcc by default
__DEFAULT_NO_OPTIONS+=CLANG_IS_CC
__DEFAULT_YES_OPTIONS+=GCC
# And if g++ is c++, build the rest of the GNU C++ stack
.if defined(WITHOUT_CXX)
__DEFAULT_NO_OPTIONS+=GNUCXX
.else
__DEFAULT_YES_OPTIONS+=GNUCXX
.endif
.endif
# FDT is needed only for arm, mips and powerpc
.if ${__T:Marm*} || ${__T:Mpowerpc*} || ${__T:Mmips*}
__DEFAULT_YES_OPTIONS+=FDT
.else
__DEFAULT_NO_OPTIONS+=FDT
.endif
.undef __T

#
# MK_* options which default to "yes".
#
.for var in ${__DEFAULT_YES_OPTIONS}
.if defined(WITH_${var}) && defined(WITHOUT_${var})
.error WITH_${var} and WITHOUT_${var} can't both be set.
.endif
.if defined(MK_${var})
.error MK_${var} can't be set by a user.
.endif
.if defined(WITHOUT_${var})
MK_${var}:=	no
.else
MK_${var}:=	yes
.endif
.endfor
.undef __DEFAULT_YES_OPTIONS

#
# MK_* options which default to "no".
#
.for var in ${__DEFAULT_NO_OPTIONS}
.if defined(WITH_${var}) && defined(WITHOUT_${var})
.error WITH_${var} and WITHOUT_${var} can't both be set.
.endif
.if defined(MK_${var})
.error MK_${var} can't be set by a user.
.endif
.if defined(WITH_${var})
MK_${var}:=	yes
.else
MK_${var}:=	no
.endif
.endfor
.undef __DEFAULT_NO_OPTIONS

#
# Force some options off if their dependencies are off.
# Order is somewhat important.
#
.if ${MK_LIBPTHREAD} == "no"
MK_LIBTHR:=	no
.endif

.if ${MK_ICONV} == "no"
MK_LIBICONV_COMPAT:=	no
.endif

.if ${MK_LDNS} == "no"
MK_LDNS_UTILS:=	no
MK_UNBOUND:= no
.endif

.if ${MK_SOURCELESS} == "no"
MK_SOURCELESS_HOST:=	no
MK_SOURCELESS_UCODE:= no
.endif

.if ${MK_CDDL} == "no"
MK_ZFS:=	no
MK_CTF:=	no
.endif

.if ${MK_CRYPT} == "no"
MK_OPENSSL:=	no
MK_OPENSSH:=	no
MK_KERBEROS:=	no
.endif

.if ${MK_CXX} == "no"
MK_CLANG:=	no
MK_GROFF:=	no
.endif

.if ${MK_MAIL} == "no"
MK_MAILWRAPPER:= no
MK_SENDMAIL:=	no
.endif

.if ${MK_NETGRAPH} == "no"
MK_ATM:=	no
MK_BLUETOOTH:=	no
.endif

.if ${MK_OPENSSL} == "no"
MK_OPENSSH:=	no
MK_KERBEROS:=	no
.endif

.if ${MK_PF} == "no"
MK_AUTHPF:=	no
.endif

.if ${MK_TEXTPROC} == "no"
MK_GROFF:=	no
.endif

.if ${MK_TOOLCHAIN} == "no"
MK_BINUTILS:=	no
MK_CLANG:=	no
MK_GCC:=	no
MK_GDB:=	no
.endif

.if ${MK_CLANG} == "no"
MK_CLANG_EXTRAS:= no
MK_CLANG_FULL:= no
MK_CLANG_IS_CC:= no
.endif

<<<<<<< HEAD
.if !defined(.PARSEDIR)
MK_AUTO_OBJ:=	no
MK_META_MODE:=	no
.endif

.if ${MK_META_MODE} == "no"
MK_STAGING:=	no
MK_STAGING_PROG:= no
=======
.if ${MK_CLANG_IS_CC} == "no"
MK_LLDB:= no
>>>>>>> 5cca672b
.endif

#
# Set defaults for the MK_*_SUPPORT variables.
#

#
# MK_*_SUPPORT options which default to "yes" unless their corresponding
# MK_* variable is set to "no".
#
.for var in \
    BZIP2 \
    GNU \
    INET \
    INET6 \
    IPX \
    KERBEROS \
    KVM \
    NETGRAPH \
    PAM \
    WIRELESS
.if defined(WITH_${var}_SUPPORT) && defined(WITHOUT_${var}_SUPPORT)
.error WITH_${var}_SUPPORT and WITHOUT_${var}_SUPPORT can't both be set.
.endif
.if defined(MK_${var}_SUPPORT)
.error MK_${var}_SUPPORT can't be set by a user.
.endif
.if defined(WITHOUT_${var}_SUPPORT) || ${MK_${var}} == "no"
MK_${var}_SUPPORT:= no
.else
MK_${var}_SUPPORT:= yes
.endif
.endfor

#
# MK_* options whose default value depends on another option.
#
.for vv in \
    GSSAPI/KERBEROS \
    MAN_UTILS/MAN
.if defined(WITH_${vv:H}) && defined(WITHOUT_${vv:H})
.error WITH_${vv:H} and WITHOUT_${vv:H} can't both be set.
.endif
.if defined(MK_${vv:H})
.error MK_${vv:H} can't be set by a user.
.endif
.if defined(WITH_${vv:H})
MK_${vv:H}:=	yes
.elif defined(WITHOUT_${vv:H})
MK_${vv:H}:=	no
.else
MK_${vv:H}:=	${MK_${vv:T}}
.endif
.endfor

#
# MK_* options that default to "yes" if the compiler is a C++11 compiler.
#
.include <bsd.compiler.mk>
.for var in \
    LIBCPLUSPLUS
.if defined(WITH_${var}) && defined(WITHOUT_${var})
.error WITH_${var} and WITHOUT_${var} can't both be set.
.endif
.if defined(MK_${var})
.error MK_${var} can't be set by a user.
.endif
.if ${COMPILER_FEATURES:Mc++11}
.if defined(WITHOUT_${var})
MK_${var}:=	no
.else
MK_${var}:=	yes
.endif
.else
.if defined(WITH_${var})
MK_${var}:=	yes
.else
MK_${var}:=	no
.endif
.endif
.endfor

.if ${MK_CTF} != "no"
CTFCONVERT_CMD=	${CTFCONVERT} ${CTFFLAGS} ${.TARGET}
.elif defined(.PARSEDIR) || (defined(MAKE_VERSION) && ${MAKE_VERSION} >= 5201111300)
CTFCONVERT_CMD=
.else
CTFCONVERT_CMD=	@:
.endif 

.if ${MK_INSTALL_AS_USER} != "no"
_uid!=	id -u
.if ${_uid} != 0
.if !defined(USER)
USER!=	id -un
.endif
_gid!=	id -gn
.for x in BIN CONF DOC INFO KMOD LIB MAN NLS SHARE
$xOWN=	${USER}
$xGRP=	${_gid}
.endfor
.endif
.endif

.endif # !_WITHOUT_SRCCONF

.endif	# !target(__<bsd.own.mk>__)<|MERGE_RESOLUTION|>--- conflicted
+++ resolved
@@ -364,15 +364,7 @@
     ZONEINFO
 
 __DEFAULT_NO_OPTIONS = \
-<<<<<<< HEAD
     AUTO_OBJ \
-    BIND_IDN \
-    BIND_LARGE_FILE \
-    BIND_LIBS \
-    BIND_SIGCHASE \
-    BIND_XML \
-=======
->>>>>>> 5cca672b
     BSD_GREP \
     BSD_PATCH \
     CLANG_EXTRAS \
@@ -382,13 +374,8 @@
     HESIOD \
     LIBICONV_COMPAT \
     INSTALL_AS_USER \
-<<<<<<< HEAD
-    LDNS_UTILS \
+    LLDB \
     META_MODE \
-=======
-    LLDB \
-    NMTREE \
->>>>>>> 5cca672b
     NAND \
     NMTREE \
     OFED \
@@ -578,7 +565,6 @@
 MK_CLANG_IS_CC:= no
 .endif
 
-<<<<<<< HEAD
 .if !defined(.PARSEDIR)
 MK_AUTO_OBJ:=	no
 MK_META_MODE:=	no
@@ -587,10 +573,10 @@
 .if ${MK_META_MODE} == "no"
 MK_STAGING:=	no
 MK_STAGING_PROG:= no
-=======
+.endif
+
 .if ${MK_CLANG_IS_CC} == "no"
 MK_LLDB:= no
->>>>>>> 5cca672b
 .endif
 
 #
